--- conflicted
+++ resolved
@@ -3,11 +3,8 @@
 import edu.wpi.first.wpilibj2.command.Command;
 import edu.wpi.first.wpilibj2.command.Commands;
 import edu.wpi.first.wpilibj2.command.sysid.SysIdRoutine;
-<<<<<<< HEAD
 import frc.robot.Constants.FieldConstants;
-=======
 import frc.robot.Constants.LedConstants;
->>>>>>> c67bbc4e
 import frc.robot.Constants.Ports;
 import frc.robot.commands.drive.DriveCommands;
 import frc.robot.oi.DriverControls;
@@ -24,13 +21,11 @@
 import frc.robot.subsystems.drive.ModuleIOReplay;
 import frc.robot.subsystems.drive.ModuleIOSim;
 import frc.robot.subsystems.drive.ModuleIOTalonFX;
-<<<<<<< HEAD
 import frc.robot.subsystems.elevator.Elevator;
 import frc.robot.subsystems.elevator.Elevator.ElevatorState;
 import frc.robot.subsystems.elevator.ElevatorIOKraken;
 import frc.robot.subsystems.elevator.ElevatorIOReplay;
 import frc.robot.subsystems.elevator.ElevatorIOSim;
-=======
 import frc.robot.subsystems.indexer.Indexer;
 import frc.robot.subsystems.indexer.IndexerIOKraken;
 import frc.robot.subsystems.indexer.IndexerIOReplay;
@@ -52,7 +47,6 @@
 import frc.robot.subsystems.manipulator.wrist.WristIOKraken;
 import frc.robot.subsystems.manipulator.wrist.WristIOReplay;
 import frc.robot.subsystems.manipulator.wrist.WristIOSim;
->>>>>>> c67bbc4e
 import org.littletonrobotics.junction.networktables.LoggedDashboardChooser;
 
 /**
@@ -65,15 +59,12 @@
 
   // Subsystems
   private Drive m_drive;
-<<<<<<< HEAD
-  private Elevator m_elevator;
-=======
   private Intake m_intake;
   private Indexer m_indexer;
   private Manipulator m_manipulator;
   private Climb m_climb;
+  private Elevator m_elevator;
   private Led m_led;
->>>>>>> c67bbc4e
   private AprilTagVision m_aprilTagVision;
 
   // Controller
@@ -102,10 +93,6 @@
                 new ModuleIOTalonFX(2),
                 new ModuleIOTalonFX(3));
 
-<<<<<<< HEAD
-        m_elevator =
-            new Elevator(new ElevatorIOKraken(Ports.kElevatorLead, Ports.kElevatorFollowing));
-=======
         m_intake =
             new Intake(
                 new IntakeRollerIOKraken(Ports.kIntakeRoller),
@@ -120,7 +107,9 @@
                 new CoralDetectorIOPhotoelectric(Ports.kPhotoElectricOne, Ports.kPhotoElectricTwo));
 
         m_climb = new Climb(new ClimbIOKraken(Constants.Ports.kClimbMotor));
->>>>>>> c67bbc4e
+
+        m_elevator =
+            new Elevator(new ElevatorIOKraken(Ports.kElevatorLead, Ports.kElevatorFollowing));
 
         break;
 
@@ -133,9 +122,6 @@
                 new ModuleIOSim(),
                 new ModuleIOSim());
 
-<<<<<<< HEAD
-        m_elevator = new Elevator(new ElevatorIOSim());
-=======
         m_intake = new Intake(new IntakeRollerIOSim(), new PivotIOSim());
 
         m_indexer = new Indexer(new IndexerIOSim());
@@ -147,7 +133,8 @@
                 new CoralDetectorIOPhotoelectric(Ports.kPhotoElectricOne, Ports.kPhotoElectricTwo));
 
         m_climb = new Climb(new ClimbIOSim());
->>>>>>> c67bbc4e
+
+        m_elevator = new Elevator(new ElevatorIOSim());
 
         break;
 
@@ -160,9 +147,6 @@
                 new ModuleIOReplay(),
                 new ModuleIOReplay());
 
-<<<<<<< HEAD
-        m_elevator = new Elevator(new ElevatorIOReplay());
-=======
         m_intake = new Intake(new IntakeRollerIOReplay(), new PivotIOReplay());
 
         m_indexer = new Indexer(new IndexerIOReplay());
@@ -172,7 +156,8 @@
                 new ManipulatorRollerIOReplay(), new WristIOReplay(), new CoralDetectorIOReplay());
 
         m_climb = new Climb(new ClimbIOReplay());
->>>>>>> c67bbc4e
+
+        m_elevator = new Elevator(new ElevatorIOReplay());
 
         break;
     }
@@ -186,12 +171,8 @@
             new AprilTagVisionIONorthstar("northstar_2", ""),
             new AprilTagVisionIONorthstar("northstar_3", ""));
 
-<<<<<<< HEAD
-    RobotState.startInstance(m_drive, m_elevator, m_aprilTagVision);
-=======
     RobotState.startInstance(
-        m_drive, m_intake, m_indexer, m_manipulator, m_climb, m_led, m_aprilTagVision);
->>>>>>> c67bbc4e
+        m_drive, m_intake, m_indexer, m_manipulator, m_climb, m_elevator, m_led, m_aprilTagVision);
   }
 
   /** Configure the commands. */
