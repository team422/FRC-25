package frc.robot;

import edu.wpi.first.wpilibj2.command.Command;
import edu.wpi.first.wpilibj2.command.Commands;
import edu.wpi.first.wpilibj2.command.sysid.SysIdRoutine;
<<<<<<< HEAD
=======
import frc.robot.Constants.Ports;
>>>>>>> f8d95758
import frc.robot.commands.drive.DriveCommands;
import frc.robot.oi.DriverControls;
import frc.robot.oi.DriverControlsXbox;
import frc.robot.subsystems.aprilTagVision.AprilTagVision;
import frc.robot.subsystems.aprilTagVision.AprilTagVisionIONorthstar;
import frc.robot.subsystems.climb.Climb;
import frc.robot.subsystems.climb.ClimbIOKraken;
import frc.robot.subsystems.climb.ClimbIOReplay;
import frc.robot.subsystems.climb.ClimbIOSim;
import frc.robot.subsystems.drive.Drive;
import frc.robot.subsystems.drive.GyroIOPigeon2;
import frc.robot.subsystems.drive.GyroIOReplay;
import frc.robot.subsystems.drive.ModuleIOReplay;
import frc.robot.subsystems.drive.ModuleIOSim;
import frc.robot.subsystems.drive.ModuleIOTalonFX;
import frc.robot.subsystems.intake.Intake;
import frc.robot.subsystems.intake.pivot.PivotIOKraken;
import frc.robot.subsystems.intake.pivot.PivotIOReplay;
import frc.robot.subsystems.intake.pivot.PivotIOSim;
import frc.robot.subsystems.intake.roller.IntakeRollerIOKraken;
import frc.robot.subsystems.intake.roller.IntakeRollerIOReplay;
import frc.robot.subsystems.intake.roller.IntakeRollerIOSim;
import org.littletonrobotics.junction.networktables.LoggedDashboardChooser;

/**
 * This class is where the bulk of the robot should be declared. Since Command-based is a
 * "declarative" paradigm, very little robot logic should actually be handled in the {@link Robot}
 * periodic methods (other than the scheduler calls). Instead, the structure of the robot (including
 * subsystems, commands, and button mappings) should be declared here.
 */
public class RobotContainer {

  // Subsystems
  private Drive m_drive;
  private Intake m_intake;
  private AprilTagVision m_aprilTagVision;
  private Climb m_climb;

  // Controller
  private DriverControls m_driverControls;

  // Dashboard inputs
  private LoggedDashboardChooser<Command> m_autoChooser;

  /** The container for the robot. Contains subsystems, OI devices, and commands. */
  public RobotContainer() {
    configureSubsystems();
    configureCommands();
    configureControllers();
    configureButtonBindings();
  }

  /** Configure the subsystems. */
  private void configureSubsystems() {
    switch (Constants.kCurrentMode) {
      case REAL:
        m_drive =
            new Drive(
                new GyroIOPigeon2(),
                new ModuleIOTalonFX(0),
                new ModuleIOTalonFX(1),
                new ModuleIOTalonFX(2),
                new ModuleIOTalonFX(3));

<<<<<<< HEAD
        m_climb = new Climb(new ClimbIOKraken(Constants.Ports.kClimbMotor));
=======
        m_intake =
            new Intake(
                new IntakeRollerIOKraken(Ports.kIntakeRoller),
                new PivotIOKraken(Ports.kIntakePivot, Ports.kIntakeAbsoluteEncoder));
>>>>>>> f8d95758

        break;

      case SIM:
        m_drive =
            new Drive(
                new GyroIOPigeon2(),
                new ModuleIOSim(),
                new ModuleIOSim(),
                new ModuleIOSim(),
                new ModuleIOSim());
        m_climb = new Climb(new ClimbIOSim());

        m_intake = new Intake(new IntakeRollerIOSim(), new PivotIOSim());

        break;

      case REPLAY:
        m_drive =
            new Drive(
                new GyroIOReplay(),
                new ModuleIOReplay(),
                new ModuleIOReplay(),
                new ModuleIOReplay(),
                new ModuleIOReplay());

<<<<<<< HEAD
        m_climb = new Climb(new ClimbIOReplay());
=======
        m_intake = new Intake(new IntakeRollerIOReplay(), new PivotIOReplay());
>>>>>>> f8d95758

        break;
    }

    m_aprilTagVision =
        new AprilTagVision(
            new AprilTagVisionIONorthstar("northstar_0", ""),
            new AprilTagVisionIONorthstar("northstar_1", ""),
            new AprilTagVisionIONorthstar("northstar_2", ""),
            new AprilTagVisionIONorthstar("northstar_3", ""));

<<<<<<< HEAD
    RobotState.startInstance(m_drive, m_aprilTagVision, m_climb);
=======
    RobotState.startInstance(m_drive, m_intake, m_aprilTagVision);
>>>>>>> f8d95758
  }

  /** Configure the commands. */
  private void configureCommands() {
    // Auto commands
    m_autoChooser = new LoggedDashboardChooser<>("Auto Chooser");
    m_autoChooser.addOption("Do Nothing", Commands.none());
    m_autoChooser.addOption(
        "Drive Quasistatic Characterization",
        m_drive.sysIdQuasistatic(SysIdRoutine.Direction.kForward));
    m_autoChooser.addOption(
        "Drive Dynamic Characterization", m_drive.sysIdDynamic(SysIdRoutine.Direction.kForward));
  }

  /** Configure the controllers. */
  private void configureControllers() {
    m_driverControls = new DriverControlsXbox(0);
    // m_driverControls = new DriverControlsPS5(0);
  }

  /** Configure the button bindings. */
  private void configureButtonBindings() {
    m_drive.setDefaultCommand(
        DriveCommands.joystickDrive(
            m_drive,
            m_driverControls::getForward,
            m_driverControls::getStrafe,
            m_driverControls::getTurn));
<<<<<<< HEAD
    m_driverControls
        .getClimbDeploy()
        .onTrue(
            Commands.runOnce(
                () -> {
                  m_climb.toggleDeploy();
                }));
=======
>>>>>>> f8d95758
  }

  /**
   * Use this to pass the autonomous command to the main {@link Robot} class.
   *
   * @return the command to run in autonomous
   */
  public Command getAutonomousCommand() {
    return m_autoChooser.get();
  }
}<|MERGE_RESOLUTION|>--- conflicted
+++ resolved
@@ -3,10 +3,7 @@
 import edu.wpi.first.wpilibj2.command.Command;
 import edu.wpi.first.wpilibj2.command.Commands;
 import edu.wpi.first.wpilibj2.command.sysid.SysIdRoutine;
-<<<<<<< HEAD
-=======
 import frc.robot.Constants.Ports;
->>>>>>> f8d95758
 import frc.robot.commands.drive.DriveCommands;
 import frc.robot.oi.DriverControls;
 import frc.robot.oi.DriverControlsXbox;
@@ -71,14 +68,11 @@
                 new ModuleIOTalonFX(2),
                 new ModuleIOTalonFX(3));
 
-<<<<<<< HEAD
         m_climb = new Climb(new ClimbIOKraken(Constants.Ports.kClimbMotor));
-=======
         m_intake =
             new Intake(
                 new IntakeRollerIOKraken(Ports.kIntakeRoller),
                 new PivotIOKraken(Ports.kIntakePivot, Ports.kIntakeAbsoluteEncoder));
->>>>>>> f8d95758
 
         break;
 
@@ -94,6 +88,8 @@
 
         m_intake = new Intake(new IntakeRollerIOSim(), new PivotIOSim());
 
+        m_intake = new Intake(new IntakeRollerIOSim(), new PivotIOSim());
+
         break;
 
       case REPLAY:
@@ -105,11 +101,8 @@
                 new ModuleIOReplay(),
                 new ModuleIOReplay());
 
-<<<<<<< HEAD
         m_climb = new Climb(new ClimbIOReplay());
-=======
         m_intake = new Intake(new IntakeRollerIOReplay(), new PivotIOReplay());
->>>>>>> f8d95758
 
         break;
     }
@@ -121,11 +114,7 @@
             new AprilTagVisionIONorthstar("northstar_2", ""),
             new AprilTagVisionIONorthstar("northstar_3", ""));
 
-<<<<<<< HEAD
-    RobotState.startInstance(m_drive, m_aprilTagVision, m_climb);
-=======
-    RobotState.startInstance(m_drive, m_intake, m_aprilTagVision);
->>>>>>> f8d95758
+    RobotState.startInstance(m_drive, m_climb, m_intake, m_aprilTagVision);
   }
 
   /** Configure the commands. */
@@ -154,7 +143,6 @@
             m_driverControls::getForward,
             m_driverControls::getStrafe,
             m_driverControls::getTurn));
-<<<<<<< HEAD
     m_driverControls
         .getClimbDeploy()
         .onTrue(
@@ -162,8 +150,6 @@
                 () -> {
                   m_climb.toggleDeploy();
                 }));
-=======
->>>>>>> f8d95758
   }
 
   /**
