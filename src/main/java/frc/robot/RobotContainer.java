package frc.robot;

import edu.wpi.first.wpilibj2.command.Command;
import edu.wpi.first.wpilibj2.command.Commands;
import edu.wpi.first.wpilibj2.command.sysid.SysIdRoutine;
import frc.robot.Constants.Ports;
import frc.robot.commands.drive.DriveCommands;
import frc.robot.oi.DriverControls;
import frc.robot.oi.DriverControlsXbox;
import frc.robot.subsystems.aprilTagVision.AprilTagVision;
import frc.robot.subsystems.aprilTagVision.AprilTagVisionIONorthstar;
import frc.robot.subsystems.climb.Climb;
import frc.robot.subsystems.climb.ClimbIOKraken;
import frc.robot.subsystems.climb.ClimbIOReplay;
import frc.robot.subsystems.climb.ClimbIOSim;
import frc.robot.subsystems.drive.Drive;
import frc.robot.subsystems.drive.GyroIOPigeon2;
import frc.robot.subsystems.drive.GyroIOReplay;
import frc.robot.subsystems.drive.ModuleIOReplay;
import frc.robot.subsystems.drive.ModuleIOSim;
import frc.robot.subsystems.drive.ModuleIOTalonFX;
import frc.robot.subsystems.indexer.Indexer;
import frc.robot.subsystems.indexer.IndexerIOKraken;
import frc.robot.subsystems.indexer.IndexerIOReplay;
import frc.robot.subsystems.indexer.IndexerIOSim;
import frc.robot.subsystems.intake.Intake;
import frc.robot.subsystems.intake.pivot.PivotIOKraken;
import frc.robot.subsystems.intake.pivot.PivotIOReplay;
import frc.robot.subsystems.intake.pivot.PivotIOSim;
import frc.robot.subsystems.intake.roller.IntakeRollerIOKraken;
import frc.robot.subsystems.intake.roller.IntakeRollerIOReplay;
import frc.robot.subsystems.intake.roller.IntakeRollerIOSim;
import org.littletonrobotics.junction.networktables.LoggedDashboardChooser;

/**
 * This class is where the bulk of the robot should be declared. Since Command-based is a
 * "declarative" paradigm, very little robot logic should actually be handled in the {@link Robot}
 * periodic methods (other than the scheduler calls). Instead, the structure of the robot (including
 * subsystems, commands, and button mappings) should be declared here.
 */
public class RobotContainer {

  // Subsystems
  private Drive m_drive;
  private Intake m_intake;
  private Indexer m_indexer;
  private AprilTagVision m_aprilTagVision;
  private Climb m_climb;

  // Controller
  private DriverControls m_driverControls;

  // Dashboard inputs
  private LoggedDashboardChooser<Command> m_autoChooser;

  /** The container for the robot. Contains subsystems, OI devices, and commands. */
  public RobotContainer() {
    configureSubsystems();
    configureCommands();
    configureControllers();
    configureButtonBindings();
  }

  /** Configure the subsystems. */
  private void configureSubsystems() {
    switch (Constants.kCurrentMode) {
      case REAL:
        m_drive =
            new Drive(
                new GyroIOPigeon2(),
                new ModuleIOTalonFX(0),
                new ModuleIOTalonFX(1),
                new ModuleIOTalonFX(2),
                new ModuleIOTalonFX(3));

        m_climb = new Climb(new ClimbIOKraken(Constants.Ports.kClimbMotor));
        m_intake =
            new Intake(
                new IntakeRollerIOKraken(Ports.kIntakeRoller),
                new PivotIOKraken(Ports.kIntakePivot, Ports.kIntakeAbsoluteEncoder));

        m_indexer = new Indexer(new IndexerIOKraken(Ports.kIndexerMotor));

        break;

      case SIM:
        m_drive =
            new Drive(
                new GyroIOPigeon2(),
                new ModuleIOSim(),
                new ModuleIOSim(),
                new ModuleIOSim(),
                new ModuleIOSim());
        m_climb = new Climb(new ClimbIOSim());

        m_intake = new Intake(new IntakeRollerIOSim(), new PivotIOSim());

        m_intake = new Intake(new IntakeRollerIOSim(), new PivotIOSim());

        m_indexer = new Indexer(new IndexerIOSim());

        break;

      case REPLAY:
        m_drive =
            new Drive(
                new GyroIOReplay(),
                new ModuleIOReplay(),
                new ModuleIOReplay(),
                new ModuleIOReplay(),
                new ModuleIOReplay());

        m_climb = new Climb(new ClimbIOReplay());
        m_intake = new Intake(new IntakeRollerIOReplay(), new PivotIOReplay());

        m_indexer = new Indexer(new IndexerIOReplay());

        break;
    }

    m_aprilTagVision =
        new AprilTagVision(
            new AprilTagVisionIONorthstar("northstar_0", ""),
            new AprilTagVisionIONorthstar("northstar_1", ""),
            new AprilTagVisionIONorthstar("northstar_2", ""),
            new AprilTagVisionIONorthstar("northstar_3", ""));

<<<<<<< HEAD
    RobotState.startInstance(m_drive, m_intake, m_indexer, m_aprilTagVision);
=======
    RobotState.startInstance(m_drive, m_climb, m_intake, m_aprilTagVision);
>>>>>>> ffc52792
  }

  /** Configure the commands. */
  private void configureCommands() {
    // Auto commands
    m_autoChooser = new LoggedDashboardChooser<>("Auto Chooser");
    m_autoChooser.addOption("Do Nothing", Commands.none());
    m_autoChooser.addOption(
        "Drive Quasistatic Characterization",
        m_drive.sysIdQuasistatic(SysIdRoutine.Direction.kForward));
    m_autoChooser.addOption(
        "Drive Dynamic Characterization", m_drive.sysIdDynamic(SysIdRoutine.Direction.kForward));
  }

  /** Configure the controllers. */
  private void configureControllers() {
    m_driverControls = new DriverControlsXbox(0);
    // m_driverControls = new DriverControlsPS5(0);
  }

  /** Configure the button bindings. */
  private void configureButtonBindings() {
    m_drive.setDefaultCommand(
        DriveCommands.joystickDrive(
            m_drive,
            m_driverControls::getForward,
            m_driverControls::getStrafe,
            m_driverControls::getTurn));
    m_driverControls
        .getClimbDeploy()
        .onTrue(
            Commands.runOnce(
                () -> {
                  m_climb.toggleDeploy();
                }));
  }

  /**
   * Use this to pass the autonomous command to the main {@link Robot} class.
   *
   * @return the command to run in autonomous
   */
  public Command getAutonomousCommand() {
    return m_autoChooser.get();
  }
}<|MERGE_RESOLUTION|>--- conflicted
+++ resolved
@@ -125,11 +125,7 @@
             new AprilTagVisionIONorthstar("northstar_2", ""),
             new AprilTagVisionIONorthstar("northstar_3", ""));
 
-<<<<<<< HEAD
-    RobotState.startInstance(m_drive, m_intake, m_indexer, m_aprilTagVision);
-=======
-    RobotState.startInstance(m_drive, m_climb, m_intake, m_aprilTagVision);
->>>>>>> ffc52792
+    RobotState.startInstance(m_drive, m_climb, m_intake, m_indexer, m_aprilTagVision);
   }
 
   /** Configure the commands. */
@@ -158,13 +154,6 @@
             m_driverControls::getForward,
             m_driverControls::getStrafe,
             m_driverControls::getTurn));
-    m_driverControls
-        .getClimbDeploy()
-        .onTrue(
-            Commands.runOnce(
-                () -> {
-                  m_climb.toggleDeploy();
-                }));
   }
 
   /**
