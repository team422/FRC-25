--- conflicted
+++ resolved
@@ -42,10 +42,7 @@
     m_lastProfile = m_currentProfile;
     m_currentProfile = profile;
 
-<<<<<<< HEAD
-=======
     // TODO: check if this sacrifices performance with JMX
->>>>>>> f8d95758
     m_currMessages.add(
         String.format(
             "%s to %s: %.3f",
