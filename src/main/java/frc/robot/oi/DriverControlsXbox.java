package frc.robot.oi;

import edu.wpi.first.wpilibj2.command.button.CommandXboxController;
import edu.wpi.first.wpilibj2.command.button.Trigger;

public class DriverControlsXbox implements DriverControls {
  private CommandXboxController m_controller;

  public DriverControlsXbox(int port) {
    m_controller = new CommandXboxController(port);
  }

  @Override
  public double getForward() {
    return m_controller.getLeftY();
  }

  @Override
  public double getStrafe() {
    return m_controller.getLeftX();
  }

  @Override
  public double getTurn() {
    return m_controller.getRightX();
  }

  @Override
  public Trigger resetFieldCentric() {
<<<<<<< HEAD
    return m_controller.povCenter();
=======
    // return m_controller.start();
    return new Trigger(() -> false);
>>>>>>> 7b12ce73
  }

  @Override
  public Trigger coralIntake() {
    return m_controller.leftBumper();
  }

  @Override
  public Trigger coralOuttake() {
    return m_controller.rightBumper();
  }

  @Override
  public Trigger setLocationL1() {
    return m_controller.povUp();
  }

  @Override
  public Trigger setLocationL2() {
    return m_controller.povRight();
  }

  @Override
  public Trigger setLocationL3() {
    return m_controller.povDown();
  }

  @Override
  public Trigger setLocationL4() {
    return m_controller.povLeft();
  }

  @Override
  public Trigger autoscoreLeft() {
    return m_controller.x();
  }

  @Override
  public Trigger autoscoreRight() {
    return m_controller.b();
  }

  @Override
  public Trigger manualScore() {
    return m_controller.y();
  }

  @Override
  public Trigger climb() {
    return m_controller.a();
  }

  @Override
  public Trigger algaeIntakeOuttake() {
    return m_controller.rightTrigger(0.1);
<<<<<<< HEAD
=======
    // return new Trigger(() -> false);
>>>>>>> 7b12ce73
  }

  @Override
  public Trigger algaeDescore() {
    return m_controller.leftTrigger(0.1);
  }

  @Override
  public Trigger zeroElevator() {
    return m_controller.back();
  }

  @Override
  public Trigger toggleVision() {
    return m_controller.start();
  }
}<|MERGE_RESOLUTION|>--- conflicted
+++ resolved
@@ -27,12 +27,8 @@
 
   @Override
   public Trigger resetFieldCentric() {
-<<<<<<< HEAD
-    return m_controller.povCenter();
-=======
     // return m_controller.start();
     return new Trigger(() -> false);
->>>>>>> 7b12ce73
   }
 
   @Override
@@ -88,10 +84,7 @@
   @Override
   public Trigger algaeIntakeOuttake() {
     return m_controller.rightTrigger(0.1);
-<<<<<<< HEAD
-=======
     // return new Trigger(() -> false);
->>>>>>> 7b12ce73
   }
 
   @Override
