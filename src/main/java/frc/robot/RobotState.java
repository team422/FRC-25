package frc.robot;

import edu.wpi.first.math.geometry.Pose2d;
import frc.robot.subsystems.aprilTagVision.AprilTagVision;
import frc.robot.subsystems.aprilTagVision.AprilTagVision.VisionObservation;
import frc.robot.subsystems.climb.Climb;
import frc.robot.subsystems.drive.Drive;
<<<<<<< HEAD
import frc.robot.subsystems.elevator.Elevator;
=======
import frc.robot.subsystems.indexer.Indexer;
import frc.robot.subsystems.intake.Intake;
import frc.robot.subsystems.led.Led;
import frc.robot.subsystems.manipulator.Manipulator;
>>>>>>> c67bbc4e
import frc.robot.util.SubsystemProfiles;
import java.util.HashMap;
import java.util.Map;

@SuppressWarnings("unused")
public class RobotState {

  // Subsystems
  private Drive m_drive;
  private Intake m_intake;
  private Indexer m_indexer;
  private Manipulator m_manipulator;
  private Climb m_climb;
  private Led m_led;
  private AprilTagVision m_aprilTagVision;

  public enum RobotAction {
    kTeleopDefault,

    kAutoDefault,
  }

  private SubsystemProfiles<RobotAction> m_profiles;

  // Singleton logic
  private static RobotState m_instance;

<<<<<<< HEAD
  private RobotState(Drive drive, Elevator elevator, AprilTagVision aprilTagVision) {
=======
  private RobotState(
      Drive drive,
      Intake intake,
      Indexer indexer,
      Manipulator manipulator,
      Climb climb,
      Led led,
      AprilTagVision aprilTagVision) {
>>>>>>> c67bbc4e
    m_drive = drive;
    m_intake = intake;
    m_indexer = indexer;
    m_manipulator = manipulator;
    m_climb = climb;
    m_led = led;
    m_aprilTagVision = aprilTagVision;

    Map<RobotAction, Runnable> periodicHash = new HashMap<>();
    periodicHash.put(RobotAction.kTeleopDefault, () -> {});
    periodicHash.put(RobotAction.kAutoDefault, () -> {});

    m_profiles = new SubsystemProfiles<>(periodicHash, RobotAction.kTeleopDefault);
  }

  public static RobotState getInstance() {
    return m_instance;
  }

  public static RobotState startInstance(
<<<<<<< HEAD
      Drive drive, Elevator elevator, AprilTagVision aprilTagVision) {
    if (m_instance == null) {
      m_instance = new RobotState(drive, elevator, aprilTagVision);
=======
      Drive drive,
      Intake intake,
      Indexer indexer,
      Manipulator manipulator,
      Climb climb,
      Led led,
      AprilTagVision aprilTagVision) {
    if (m_instance == null) {
      m_instance = new RobotState(drive, intake, indexer, manipulator, climb, led, aprilTagVision);
>>>>>>> c67bbc4e
    }
    return m_instance;
  }

  public void updateRobotState() {
    m_profiles.getPeriodicFunction().run();
  }

  public void updateRobotAction(RobotAction newAction) {
    m_profiles.setCurrentProfile(newAction);
  }

  public RobotAction getCurrentAction() {
    return m_profiles.getCurrentProfile();
  }

  public void setDefaultAction() {
    if (edu.wpi.first.wpilibj.RobotState.isAutonomous()) {
      updateRobotAction(RobotAction.kAutoDefault);
    } else {
      updateRobotAction(RobotAction.kTeleopDefault);
    }
  }

  public void onEnable() {
    m_climb.zeroEncoder();
    setDefaultAction();
  }

  public void onDisable() {}

  public void addVisionObservation(VisionObservation observation) {
    m_drive.addVisionObservation(observation);
  }

  public Pose2d getRobotPose() {
    return m_drive.getPose();
  }
}<|MERGE_RESOLUTION|>--- conflicted
+++ resolved
@@ -5,14 +5,11 @@
 import frc.robot.subsystems.aprilTagVision.AprilTagVision.VisionObservation;
 import frc.robot.subsystems.climb.Climb;
 import frc.robot.subsystems.drive.Drive;
-<<<<<<< HEAD
 import frc.robot.subsystems.elevator.Elevator;
-=======
 import frc.robot.subsystems.indexer.Indexer;
 import frc.robot.subsystems.intake.Intake;
 import frc.robot.subsystems.led.Led;
 import frc.robot.subsystems.manipulator.Manipulator;
->>>>>>> c67bbc4e
 import frc.robot.util.SubsystemProfiles;
 import java.util.HashMap;
 import java.util.Map;
@@ -26,6 +23,7 @@
   private Indexer m_indexer;
   private Manipulator m_manipulator;
   private Climb m_climb;
+  private Elevator m_elevator;
   private Led m_led;
   private AprilTagVision m_aprilTagVision;
 
@@ -40,23 +38,21 @@
   // Singleton logic
   private static RobotState m_instance;
 
-<<<<<<< HEAD
-  private RobotState(Drive drive, Elevator elevator, AprilTagVision aprilTagVision) {
-=======
   private RobotState(
       Drive drive,
       Intake intake,
       Indexer indexer,
       Manipulator manipulator,
       Climb climb,
+      Elevator elevator,
       Led led,
       AprilTagVision aprilTagVision) {
->>>>>>> c67bbc4e
     m_drive = drive;
     m_intake = intake;
     m_indexer = indexer;
     m_manipulator = manipulator;
     m_climb = climb;
+    m_elevator = elevator;
     m_led = led;
     m_aprilTagVision = aprilTagVision;
 
@@ -72,21 +68,17 @@
   }
 
   public static RobotState startInstance(
-<<<<<<< HEAD
-      Drive drive, Elevator elevator, AprilTagVision aprilTagVision) {
-    if (m_instance == null) {
-      m_instance = new RobotState(drive, elevator, aprilTagVision);
-=======
       Drive drive,
       Intake intake,
       Indexer indexer,
       Manipulator manipulator,
       Climb climb,
+      Elevator elevator,
       Led led,
       AprilTagVision aprilTagVision) {
     if (m_instance == null) {
-      m_instance = new RobotState(drive, intake, indexer, manipulator, climb, led, aprilTagVision);
->>>>>>> c67bbc4e
+      m_instance =
+          new RobotState(drive, intake, indexer, manipulator, climb, elevator, led, aprilTagVision);
     }
     return m_instance;
   }
