--- conflicted
+++ resolved
@@ -30,11 +30,7 @@
   // Singleton logic
   private static RobotState m_instance;
 
-<<<<<<< HEAD
-  private RobotState(Drive drive, AprilTagVision aprilTagVision, Climb climb) {
-=======
-  private RobotState(Drive drive, Intake intake, AprilTagVision aprilTagVision) {
->>>>>>> f8d95758
+  private RobotState(Drive drive, Climb climb, Intake intake, AprilTagVision aprilTagVision) {
     m_drive = drive;
     m_intake = intake;
     m_aprilTagVision = aprilTagVision;
@@ -51,16 +47,10 @@
     return m_instance;
   }
 
-<<<<<<< HEAD
-  public static RobotState startInstance(Drive drive, AprilTagVision aprilTagVision, Climb climb) {
+  public static RobotState startInstance(
+      Drive drive, Climb climb, Intake intake, AprilTagVision aprilTagVision) {
     if (m_instance == null) {
-      m_instance = new RobotState(drive, aprilTagVision, climb);
-=======
-  public static RobotState startInstance(
-      Drive drive, Intake intake, AprilTagVision aprilTagVision) {
-    if (m_instance == null) {
-      m_instance = new RobotState(drive, intake, aprilTagVision);
->>>>>>> f8d95758
+      m_instance = new RobotState(drive, climb, intake, aprilTagVision);
     }
     return m_instance;
   }
@@ -86,10 +76,7 @@
   }
 
   public void onEnable() {
-<<<<<<< HEAD
     m_climb.zeroEncoder();
-=======
->>>>>>> f8d95758
     setDefaultAction();
   }
 
