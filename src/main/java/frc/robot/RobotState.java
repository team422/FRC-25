--- conflicted
+++ resolved
@@ -264,11 +264,6 @@
   }
 
   public void autoScorePeriodic() {
-<<<<<<< HEAD
-=======
-    // m_drive.updateProfile(DriveProfiles.kDriveToPoint);
-
->>>>>>> c87916de
     m_setpoint = SetpointGenerator.generate(m_desiredBranchIndex, m_desiredReefHeight, true);
     // only set the setpoints if they're different so we don't reset the motion profile or drive pid
     if (!EqualsUtil.GeomExtensions.epsilonEquals(m_setpoint.drivePose(), m_drive.getTargetPose())) {
