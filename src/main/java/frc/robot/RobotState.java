--- conflicted
+++ resolved
@@ -1,19 +1,17 @@
 package frc.robot;
+
+import static edu.wpi.first.units.Units.*;
 
 import edu.wpi.first.math.geometry.Pose2d;
 import edu.wpi.first.math.geometry.Pose3d;
 import edu.wpi.first.math.geometry.Rotation3d;
 import edu.wpi.first.math.geometry.Translation3d;
 import edu.wpi.first.math.kinematics.ChassisSpeeds;
-<<<<<<< HEAD
 import edu.wpi.first.math.util.Units;
 import edu.wpi.first.wpilibj.Timer;
 import frc.lib.littletonUtils.EqualsUtil;
 import frc.robot.Constants.FieldConstants;
 import frc.robot.Constants.FieldConstants.ReefHeight;
-=======
-import edu.wpi.first.units.Units;
->>>>>>> 5d43cf65
 import frc.robot.subsystems.aprilTagVision.AprilTagVision;
 import frc.robot.subsystems.aprilTagVision.AprilTagVision.VisionObservation;
 import frc.robot.subsystems.climb.Climb;
@@ -52,7 +50,6 @@
 
   public enum RobotAction {
     kTeleopDefault,
-<<<<<<< HEAD
     kCoralIntaking,
     kCoralOuttaking,
     kAlgaeIntakingOuttaking,
@@ -61,8 +58,6 @@
     kClimbing,
     kDriveToProcessor,
 
-=======
->>>>>>> 5d43cf65
     kAutoDefault,
   }
 
@@ -131,7 +126,10 @@
   public void updateRobotState() {
     m_profiles.getPeriodicFunction().run();
 
-<<<<<<< HEAD
+    if (Constants.kUseComponents) {
+      updateComponent();
+    }
+
     Logger.recordOutput("RobotState/CurrentAction", m_profiles.getCurrentProfile());
   }
 
@@ -216,11 +214,6 @@
 
   public void climbingPeriodic() {
     // TODO: come back here, i don't think this needs anything but it feels like it should
-=======
-    if (Constants.kUseComponents) {
-      updateComponent();
-    }
->>>>>>> 5d43cf65
   }
 
   public void updateRobotAction(RobotAction newAction) {
@@ -380,76 +373,45 @@
     return m_drive.getChassisSpeeds();
   }
 
-<<<<<<< HEAD
-  public DriveProfiles getDriveProfile() {
-    return m_drive.getCurrentProfile();
-  }
-
-  public IntakeState getIntakeState() {
-    return m_intake.getCurrentState();
-  }
-
-  public IndexerState getIndexerState() {
-    return m_indexer.getCurrentState();
-  }
-
-  public ManipulatorState getManipulatorState() {
-    return m_manipulator.getCurrentState();
-  }
-
-  public ClimbState getClimbState() {
-    return m_climb.getCurrentState();
-  }
-
-  public ElevatorState getElevatorState() {
-    return m_elevator.getCurrentState();
-  }
-
-  public LedState getLedState() {
-    return m_led.getCurrentState();
-=======
   public void updateComponent() {
     Pose3d intakePose =
         new Pose3d( // Algae Intake
             new Translation3d(-0.31, 0, 0.19),
             new Rotation3d(
-                Units.Degrees.of(0),
-                Units.Degrees.of(-150 + m_intake.getRotation().getDegrees()),
-                Units.Degrees.of(180)));
+                Degrees.of(0),
+                Degrees.of(-150 + m_intake.getRotation().getDegrees()),
+                Degrees.of(180)));
     Pose3d elevatorStage2Pose =
         new Pose3d(
             new Translation3d(
-                Units.Meters.zero(),
-                Units.Meters.zero(),
-                Units.Meters.of(Math.max(0, m_elevator.getCurrHeight() - 45))),
+                Meters.zero(),
+                Meters.zero(),
+                Meters.of(Math.max(0, m_elevator.getCurrHeight() - Units.inchesToMeters(45)))),
             new Rotation3d());
     Pose3d elevatorStage3Pose =
         new Pose3d(
             new Translation3d(
-                Units.Meters.zero(),
-                Units.Meters.zero(),
-                Units.Meters.of(Math.max(0, m_elevator.getCurrHeight() - 18))),
+                Meters.zero(),
+                Meters.zero(),
+                Meters.of(Math.max(0, m_elevator.getCurrHeight() - Units.inchesToMeters(18)))),
             new Rotation3d());
     Pose3d carriagePose =
         new Pose3d(
-            new Translation3d(
-                Units.Meters.zero(),
-                Units.Meters.zero(),
-                Units.Meters.of(m_elevator.getCurrHeight())),
+            new Translation3d(Meters.zero(), Meters.zero(), Meters.of(m_elevator.getCurrHeight())),
             new Rotation3d());
     Pose3d manipulatorPose =
         new Pose3d( // Manipulator
             new Translation3d(
-                0.285, 0, 0.203 + Units.Meters.of(m_elevator.getCurrHeight()).in(Units.Meters)),
+                Meters.of(0.285), Meters.zero(), Meters.of(0.203 + m_elevator.getCurrHeight())),
             // new Translation3d(-0.31, 0, 0.19),
             new Rotation3d(
-                Units.Degrees.of(0),
-                Units.Degrees.of(-90 + m_manipulator.getPose().getDegrees()),
-                Units.Degrees.of(0)));
+                Degrees.of(0),
+                Degrees.of(-90 + m_manipulator.getCurrAngle().getDegrees()),
+                Degrees.of(0)));
     Pose3d climbPose =
         new Pose3d( // static for now
             new Translation3d(0, -0.336, 0.405),
-            new Rotation3d(Units.Degrees.of(-90 + 0), Units.Degrees.of(0), Units.Degrees.of(0)));
+            new Rotation3d(Degrees.of(-90 + 0), Degrees.of(0), Degrees.of(0)));
     Logger.recordOutput(
         "FieldSimulation/FinalComponentPoses",
         new Pose3d[] {
@@ -460,6 +422,33 @@
           manipulatorPose,
           climbPose,
         });
->>>>>>> 5d43cf65
+  }
+
+  public DriveProfiles getDriveProfile() {
+    return m_drive.getCurrentProfile();
+  }
+
+  public IntakeState getIntakeState() {
+    return m_intake.getCurrentState();
+  }
+
+  public IndexerState getIndexerState() {
+    return m_indexer.getCurrentState();
+  }
+
+  public ManipulatorState getManipulatorState() {
+    return m_manipulator.getCurrentState();
+  }
+
+  public ClimbState getClimbState() {
+    return m_climb.getCurrentState();
+  }
+
+  public ElevatorState getElevatorState() {
+    return m_elevator.getCurrentState();
+  }
+
+  public LedState getLedState() {
+    return m_led.getCurrentState();
   }
 }