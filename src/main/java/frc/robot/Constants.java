--- conflicted
+++ resolved
@@ -145,14 +145,6 @@
     public static final LoggedTunableNumber kDriveToPointMaxDeceleration =
         new LoggedTunableNumber("DriveToPoint Max Deceleration", 3.0);
 
-<<<<<<< HEAD
-    public static final LoggedTunableNumber kAutoscoreDeployDistance =
-        new LoggedTunableNumber("Autoscore Deploy Distance", 42.0);
-    public static final LoggedTunableNumber kBargeScoreThrowDistance =
-        new LoggedTunableNumber("Barge Score Throw Distance", 24.0);
-    public static final LoggedTunableNumber kLoaderStationTimeout =
-        new LoggedTunableNumber("Loader Station Timeout", 0.35);
-=======
     public static final LoggedTunableNumber kDriveToIntakeP =
         new LoggedTunableNumber("DriveToIntakeXY P", 3.);
 
@@ -164,7 +156,13 @@
         new LoggedTunableNumber("DriveToIntakeTheta D", 0.0);
     public static final LoggedTunableNumber kDebounceAmount =
         new LoggedTunableNumber("DriveToDebounce", 0.1);
->>>>>>> c87916de
+
+    public static final LoggedTunableNumber kAutoscoreDeployDistance =
+        new LoggedTunableNumber("Autoscore Deploy Distance", 42.0);
+    public static final LoggedTunableNumber kBargeScoreThrowDistance =
+        new LoggedTunableNumber("Barge Score Throw Distance", 24.0);
+    public static final LoggedTunableNumber kLoaderStationTimeout =
+        new LoggedTunableNumber("Loader Station Timeout", 0.35);
 
     // radians per second squared to be considered slipping
     public static final LoggedTunableNumber kSlipThreshold =
