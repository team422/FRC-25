--- conflicted
+++ resolved
@@ -171,28 +171,6 @@
         new LoggedTunableNumber("cameraYaw", kCameraTransforms[kCalibIndex].getRotation().getZ());
   }
 
-<<<<<<< HEAD
-  public static final class IndexerConstants {
-
-    public static final double kGearRatio = 30 / 8;
-    public static final double kRollerRadius = Units.inchesToMeters(2);
-
-    public static final LoggedTunableNumber kIndexerIdleVoltage =
-        new LoggedTunableNumber("Indexer Idle Voltage", 0.0);
-    public static final LoggedTunableNumber kIndexerIndexingVoltage =
-        new LoggedTunableNumber("Indexer Indexing Voltage", 12.0);
-
-    // Simulation constants
-    public static final DCMotor kSimGearbox = DCMotor.getKrakenX60Foc(1);
-    public static final double kSimGearing = kGearRatio;
-    public static final double kSimMOI = 0.005;
-  }
-
-  public static final class CurrentLimitConstants {
-    // Indexer
-    public static final double kIndexerDefaultSupplyLimit = 80.0;
-    public static final double kIndexerDefaultStatorLimit = 120.0;
-=======
   public static final class IntakeConstants {
     public static final double kPivotGearRatio = (66.0 / 10.0) * (32.0 / 14.0);
     public static final double kRollerGearRatio = (30.0 / 12.0);
@@ -258,7 +236,26 @@
 
     public static final double kIntakeRollerDefaultSupplyLimit = 80.0;
     public static final double kIntakeRollerDefaultStatorLimit = 120.0;
->>>>>>> f8d95758
+
+    // Indexer
+    public static final double kIndexerDefaultSupplyLimit = 80.0;
+    public static final double kIndexerDefaultStatorLimit = 120.0;
+  }
+
+  public static final class IndexerConstants {
+
+    public static final double kGearRatio = 30 / 8;
+    public static final double kRollerRadius = Units.inchesToMeters(2);
+
+    public static final LoggedTunableNumber kIndexerIdleVoltage =
+        new LoggedTunableNumber("Indexer Idle Voltage", 0.0);
+    public static final LoggedTunableNumber kIndexerIndexingVoltage =
+        new LoggedTunableNumber("Indexer Indexing Voltage", 12.0);
+
+    // Simulation constants
+    public static final DCMotor kSimGearbox = DCMotor.getKrakenX60Foc(1);
+    public static final double kSimGearing = kGearRatio;
+    public static final double kSimMOI = 0.005;
   }
 
   public static final class Ports {
@@ -282,14 +279,12 @@
 
     public static final String kCanivoreName = "Drivetrain";
 
-<<<<<<< HEAD
-    public static final int kIndexerMotor = 13;
-=======
     public static final int kIntakeRoller = 15;
     public static final int kIntakePivot = 16;
 
     public static final int kIntakeAbsoluteEncoder = 5;
->>>>>>> f8d95758
+
+    public static final int kIndexerMotor = 13;
   }
 
   public class FieldConstants {
