package frc.robot;

import edu.wpi.first.apriltag.AprilTagFieldLayout;
import edu.wpi.first.apriltag.AprilTagFields;
import edu.wpi.first.math.geometry.Pose2d;
import edu.wpi.first.math.geometry.Pose3d;
import edu.wpi.first.math.geometry.Rotation2d;
import edu.wpi.first.math.geometry.Rotation3d;
import edu.wpi.first.math.geometry.Transform2d;
import edu.wpi.first.math.geometry.Transform3d;
import edu.wpi.first.math.geometry.Translation2d;
import edu.wpi.first.math.geometry.Translation3d;
import edu.wpi.first.math.kinematics.SwerveDriveKinematics;
import edu.wpi.first.math.system.plant.DCMotor;
import edu.wpi.first.math.util.Units;
import edu.wpi.first.wpilibj.RobotBase;
<<<<<<< HEAD
import edu.wpi.first.wpilibj.util.Color;
import frc.lib.utils.LoggedTunableNumber;
=======
import edu.wpi.first.wpilibj.simulation.SingleJointedArmSim;
import frc.lib.littletonUtils.LoggedTunableNumber;
>>>>>>> 7891245f
import java.util.ArrayList;
import java.util.HashMap;
import java.util.List;
import java.util.Map;

/**
 * This class defines the runtime mode used by AdvantageKit. The mode is always "real" when running
 * on a roboRIO. Change the value of "simMode" to switch between "sim" (physics sim) and "replay"
 * (log replay from a file).
 */
public final class Constants {
  public static final boolean kTuningMode = true;

  public static final Mode kSimMode = Mode.SIM;
  public static final Mode kCurrentMode = RobotBase.isReal() ? Mode.REAL : kSimMode;

  public static enum Mode {
    /** Running on a real robot. */
    REAL,

    /** Running a physics simulator. */
    SIM,

    /** Replaying from a log file. */
    REPLAY
  }

  public static final class DriveConstants {
    public static final double kMaxLinearSpeed = 6.0; // meters per second
    public static final double kMaxLinearAcceleration = 3.0; // meters per second squared
    public static final double kTrackWidthX = Units.inchesToMeters(28.0);
    public static final double kTrackWidthY = Units.inchesToMeters(28.0);
    public static final double kDriveBaseRadius =
        Math.hypot(kTrackWidthX / 2.0, kTrackWidthY / 2.0);
    public static final double kMaxAngularSpeed = kMaxLinearSpeed / kDriveBaseRadius;
    public static final double kMaxAngularAcceleration = kMaxLinearAcceleration / kDriveBaseRadius;
    public static final LoggedTunableNumber kTeleopRotationSpeed =
        new LoggedTunableNumber("Teleop Rotation Speed", 10.0);

    public static final Translation2d[] kModuleTranslations =
        new Translation2d[] {
          new Translation2d(kTrackWidthX / 2.0, kTrackWidthY / 2.0),
          new Translation2d(kTrackWidthX / 2.0, -kTrackWidthY / 2.0),
          new Translation2d(-kTrackWidthX / 2.0, kTrackWidthY / 2.0),
          new Translation2d(-kTrackWidthX / 2.0, -kTrackWidthY / 2.0)
        };

    public static final SwerveDriveKinematics kDriveKinematics =
        new SwerveDriveKinematics(kModuleTranslations);

    public static final double kWheelRadius = Units.inchesToMeters(2.0);
    public static final double kOdometryFrequency = 250.0;

    public static final double kDriveGearRatio =
        (50.0 / 16.0) * (19.0 / 25.0) * (45.0 / 15.0); // L1+ gear ratio
    public static final double kTurnGearRatio = 150.0 / 7.0;

    // Simulation constants
    public static final double kDriveSimGearRatio = kDriveGearRatio;
    public static final double kDriveSimMOI = 0.025;
    public static final double kTurnSimGearRatio = kTurnGearRatio;
    public static final double kTurnSimMOI = 0.004;

    public static final LoggedTunableNumber kHeadingP =
        new LoggedTunableNumber("Drive Heading P", 4.0);
    public static final LoggedTunableNumber kHeadingI =
        new LoggedTunableNumber("Drive Heading I", 0.0);
    public static final LoggedTunableNumber kHeadingD =
        new LoggedTunableNumber("Drive Heading D", 0.05);

    // universal reversals for drive (aka the big negative sign)
    public static final boolean kRealReversed = false;
    public static final boolean kSimReversed = false;

    public static final LoggedTunableNumber kDriveToPointP =
        new LoggedTunableNumber("DriveToPoint P", 3.0);
    public static final LoggedTunableNumber kDriveToPointI =
        new LoggedTunableNumber("DriveToPoint I", 0.0);
    public static final LoggedTunableNumber kDriveToPointD =
        new LoggedTunableNumber("DriveToPoint D", 0.0);

    public static final LoggedTunableNumber kDriveToPointHeadingP =
        new LoggedTunableNumber("DriveToPoint Heading P", 3.0);
    public static final LoggedTunableNumber kDriveToPointHeadingI =
        new LoggedTunableNumber("DriveToPoint Heading I", 0.0);
    public static final LoggedTunableNumber kDriveToPointHeadingD =
        new LoggedTunableNumber("DriveToPoint Heading D", 0.0);
  }

<<<<<<< HEAD
  public static final class LedConstants {
    public static final int kStripLength = 60;

    public static final Color kOff = Color.kRed;
    public static final Color kAutoscore = Color.kGreen;
    public static final Color kHasGampiece = Color.kDarkMagenta;
    public static final Color kEnabled = Color.kYellow;
    public static final Color kDisabled = Color.kRed;
    public static final Color kAlert = Color.kGold;
=======
  public static final class ClimbConstants {

    public static final LoggedTunableNumber kClimbP = new LoggedTunableNumber("Climb P", 3);
    public static final LoggedTunableNumber kClimbI = new LoggedTunableNumber("Climb I", 0.05);
    public static final LoggedTunableNumber kClimbD = new LoggedTunableNumber("Climb D", 0.4);
    public static final double kClimbTolerance = 0.5; // degrees

    public static final LoggedTunableNumber kClimbStowPosRad =
        new LoggedTunableNumber("Climb Stow Rad", 0.0); // degrees
    public static final LoggedTunableNumber kClimbDeployPosRad =
        new LoggedTunableNumber("Climb Deploy Rad", 240); // degrees

    public static final double kClimbReduction = (5 / 1) * (4 / 1) * (68 / 18);

    // sim constants
    public static final double kSimGearing = 1.0;
    public static final DCMotor kSimGearbox = DCMotor.getKrakenX60(1);
    public static final double kSimClimbArmLengthMeters = 0.25;
    public static final double kSimMOI =
        SingleJointedArmSim.estimateMOI(kSimClimbArmLengthMeters, 5.5);
    public static final double kSimMinAngleRad =
        Units.degreesToRadians(
            -30); // vertical is 0deg, pos deg is towards outside of robot in position to grab cage
    public static final double kSimMaxAngleRad = Units.degreesToRadians(360);
    public static final double kSimStartingAngleRad = Units.degreesToRadians(0);
    public static final boolean kSimGravity = false;
>>>>>>> 7891245f
  }

  public static final class AprilTagVisionConstants {
    public static final AprilTagFieldLayout kAprilTagLayout =
        AprilTagFieldLayout.loadField(AprilTagFields.k2025Reefscape);
    public static final double kAprilTagWidth = Units.inchesToMeters(6.5);

    public static final double kAmbiguityThreshold = 0.4;
    public static final double kTargetLogTimeSecs = 0.1;
    public static final double kFieldBorderMargin = 0.5;
    public static final double kZMargin = 0.75;
    public static final LoggedTunableNumber kXYStandardDeviationCoefficient =
        new LoggedTunableNumber("xyStandardDeviationCoefficient", 0.005);
    public static final LoggedTunableNumber kThetaStandardDeviationCoefficient =
        new LoggedTunableNumber("thetaStandardDeviationCoefficient", 0.01);

    // transform from center of robot to camera
    public static final Transform3d[] kCameraTransforms =
        new Transform3d[] {
          // front right (shooter)
          new Transform3d(
              Units.inchesToMeters(9.454),
              Units.inchesToMeters(-5.541),
              Units.inchesToMeters(7.766),
              new Rotation3d(0.0, Units.degreesToRadians(-35), 0.0)
                  .rotateBy(new Rotation3d(0.0, 0.0, Units.degreesToRadians(-9.97)))),

          // back right (intake)
          new Transform3d(
              new Translation3d(
                  Units.inchesToMeters(-14.620),
                  Units.inchesToMeters(4.673),
                  Units.inchesToMeters(8.585)),
              new Rotation3d(0.0, Units.degreesToRadians(-35), Units.degreesToRadians(180 - 10))),

          // back left (intake)
          new Transform3d(
              new Translation3d(
                  Units.inchesToMeters(-14.620),
                  Units.inchesToMeters(4.673),
                  Units.inchesToMeters(8.585)),
              new Rotation3d(0.0, Units.degreesToRadians(-35), Units.degreesToRadians(180 - 10))),

          // front left (shooter)
          new Transform3d(
              Units.inchesToMeters(9.454),
              Units.inchesToMeters(5.541),
              Units.inchesToMeters(7.766),
              new Rotation3d(0.0, Units.degreesToRadians(-35), 0.0)
                  .rotateBy(new Rotation3d(0.0, 0.0, Units.degreesToRadians(9.97)))),
        };

    public static final int kCalibIndex = 3;

    public static final LoggedTunableNumber transformCameraX =
        new LoggedTunableNumber("cameraX", kCameraTransforms[kCalibIndex].getX());
    public static final LoggedTunableNumber cameraY =
        new LoggedTunableNumber("cameraY", kCameraTransforms[kCalibIndex].getY());
    public static final LoggedTunableNumber cameraZ =
        new LoggedTunableNumber("cameraZ", kCameraTransforms[kCalibIndex].getZ());
    public static final LoggedTunableNumber cameraRoll =
        new LoggedTunableNumber("cameraRoll", kCameraTransforms[kCalibIndex].getRotation().getX());
    public static final LoggedTunableNumber cameraPitch =
        new LoggedTunableNumber("cameraPitch", kCameraTransforms[kCalibIndex].getRotation().getY());
    public static final LoggedTunableNumber cameraYaw =
        new LoggedTunableNumber("cameraYaw", kCameraTransforms[kCalibIndex].getRotation().getZ());
  }

  public static final class IntakeConstants {
    public static final double kPivotGearRatio = (84.0 / 8.0) * (36.0 / 14.0);
    public static final double kRollerGearRatio = (30.0 / 12.0);
    public static final double kRollerRadius = Units.inchesToMeters(1.5);

    public static final double kPivotTolerance = 2.0; // degrees

    public static final Rotation2d kPivotOffset = Rotation2d.fromDegrees(0.0);

    public static final double kRollerCurrentGamepieceThreshold =
        0.5; // amps to be considered holding a gamepiece, temp value
    public static final double kRollerAccelGamepieceThreshold =
        1.0; // rotations per second squared to be considered holding a gamepiece, temp value

    public static final LoggedTunableNumber kPivotP = new LoggedTunableNumber("Pivot P", 0.0);
    public static final LoggedTunableNumber kPivotI = new LoggedTunableNumber("Pivot I", 0.0);
    public static final LoggedTunableNumber kPivotD = new LoggedTunableNumber("Pivot D", 0.0);
    public static final LoggedTunableNumber kPivotKS = new LoggedTunableNumber("Pivot kS", 0.0);
    public static final LoggedTunableNumber kPivotKG = new LoggedTunableNumber("Pivot kG", 0.0);

    public static final LoggedTunableNumber kPivotStowAngle =
        new LoggedTunableNumber("Pivot Stow Angle", 0.0);
    public static final LoggedTunableNumber kPivotIntakeAngle =
        new LoggedTunableNumber("Pivot Intake Angle", 0.0);
    public static final LoggedTunableNumber kPivotOuttakeAngle =
        new LoggedTunableNumber("Pivot Outtake Angle", 0.0);

    public static final LoggedTunableNumber kRollerStowVoltage =
        new LoggedTunableNumber("Roller Stow Voltage", 0.0);
    public static final LoggedTunableNumber kRollerIntakeVoltage =
        new LoggedTunableNumber("Roller Intake Voltage", 0.0);
    public static final LoggedTunableNumber kRollerOuttakeVoltage =
        new LoggedTunableNumber("Roller Outtake Voltage", 0.0);

    // Simulation constants
    public static final DCMotor kPivotSimGearbox = DCMotor.getKrakenX60Foc(1);
    public static final double kPivotSimGearing = kPivotGearRatio;
    public static final double kPivotArmMass = Units.lbsToKilograms(3.419);
    public static final double kPivotArmLength = Units.inchesToMeters(17.5);
    public static final double kPivotSimMOI =
        SingleJointedArmSim.estimateMOI(kPivotArmLength, kPivotArmMass);
    public static final Rotation2d kPivotMinAngle = Rotation2d.fromDegrees(0.0);
    public static final Rotation2d kPivotMaxAngle = Rotation2d.fromDegrees(65);
    public static final boolean kSimSimulateGravity = true;
    public static final Rotation2d kSimStartingAngle = kPivotMinAngle;

    public static final DCMotor kRollerSimGearbox = DCMotor.getKrakenX60Foc(1);
    public static final double kRollerSimGearing = kRollerGearRatio;
    public static final double kRollerSimMOI = 0.004;
  }

  public static final class ManipulatorConstants {
    public static final double kWristGearRatio = (66.0 / 10.0) * (32.0 / 14.0);
    public static final double kRollerGearRatio = (58.0 / 16.0);
    public static final double kRollerRadius = Units.inchesToMeters(3);

    public static final double kWristTolerance = 2.0; // degrees

    public static final Rotation2d kWristOffset = Rotation2d.fromDegrees(0.0);

    public static final LoggedTunableNumber kWristP = new LoggedTunableNumber("Wrist P", 0.0);
    public static final LoggedTunableNumber kWristI = new LoggedTunableNumber("Wrist I", 0.0);
    public static final LoggedTunableNumber kWristD = new LoggedTunableNumber("Wrist D", 0.0);
    public static final LoggedTunableNumber kWristKS = new LoggedTunableNumber("Wrist kS", 0.0);
    public static final LoggedTunableNumber kWristKG = new LoggedTunableNumber("Wrist kG", 0.0);

    public static final LoggedTunableNumber kWristStowAngle =
        new LoggedTunableNumber("Wrist Stow Angle", 0.0);
    public static final LoggedTunableNumber kWristIntakeAngle =
        new LoggedTunableNumber("Wrist Intake Angle", 0.0);
    public static final LoggedTunableNumber kWristScoringOffset =
        new LoggedTunableNumber("Wrist Scoring Offset", 0.0);

    public static final LoggedTunableNumber kRollerStowVoltage =
        new LoggedTunableNumber("Roller Stow Voltage", 0.0);
    public static final LoggedTunableNumber kRollerIntakeVoltage =
        new LoggedTunableNumber("Roller Intake Voltage", 0.0);
    public static final LoggedTunableNumber kRollerScoringVoltage =
        new LoggedTunableNumber("Roller Scoring Voltage", 0.0);

    // Simulation constants
    public static final DCMotor kWristSimGearbox = DCMotor.getKrakenX60Foc(1);
    public static final double kWristSimGearing = kWristGearRatio;
    public static final double kWristArmMass = Units.lbsToKilograms(3.373);
    public static final double kWristArmLength = Units.inchesToMeters(7.75);
    public static final double kWristSimMOI =
        SingleJointedArmSim.estimateMOI(kWristArmLength, kWristArmMass);
    public static final Rotation2d kWristMinAngle = Rotation2d.fromDegrees(0.0);
    public static final Rotation2d kWristMaxAngle = Rotation2d.fromDegrees(130.0);
    public static final boolean kSimSimulateGravity = true;
    public static final Rotation2d kSimStartingAngle = kWristMinAngle;

    public static final DCMotor kRollerSimGearbox = DCMotor.getKrakenX60Foc(1);
    public static final double kRollerSimGearing = kRollerGearRatio;
    public static final double kRollerSimMOI = 0.004;
  }

  public static final class CurrentLimitConstants {
    // Drive
    public static final double kDriveDefaultSupplyCurrentLimit = 75.0;
    public static final double kDriveDefaultStatorCurrentLimit = 180.0;

    public static final double kTurnDefaultSupplyCurrentLimit = 30.0;
    public static final double kTurnDefaultStatorCurrentLimit = 120.0;

    // Intake
    public static final double kIntakePivotDefaultSupplyLimit = 80.0;
    public static final double kIntakePivotDefaultStatorLimit = 120.0;

    public static final double kIntakeRollerDefaultSupplyLimit = 80.0;
    public static final double kIntakeRollerDefaultStatorLimit = 120.0;

    // Manipulator
    public static final double kManipulatorWristDefaultSupplyLimit = 80.0;
    public static final double kManipulatorWristDefaultStatorLimit = 120.0;

    public static final double kManipulatorRollerDefaultSupplyLimit = 80.0;
    public static final double kManipulatorRollerDefaultStatorLimit = 120.0;

    // Indexer
    public static final double kIndexerDefaultSupplyLimit = 30.0;
    public static final double kIndexerDefaultStatorLimit = 120.0;
  }

  public static final class IndexerConstants {

    public static final double kGearRatio = 30 / 8;
    public static final double kRollerRadius = Units.inchesToMeters(2);

    public static final LoggedTunableNumber kIndexerIdleVoltage =
        new LoggedTunableNumber("Indexer Idle Voltage", 0.0);
    public static final LoggedTunableNumber kIndexerIndexingVoltage =
        new LoggedTunableNumber("Indexer Indexing Voltage", 12.0);

    // Simulation constants
    public static final DCMotor kSimGearbox = DCMotor.getKrakenX60Foc(1);
    public static final double kSimGearing = kGearRatio;
    public static final double kSimMOI = 0.005;
  }

  public static final class Ports {
    public static final int kFrontLeftDrive = 0;
    public static final int kFrontLeftTurn = 1;
    public static final int kFrontLeftCancoder = 2;

    public static final int kFrontRightDrive = 3;
    public static final int kFrontRightTurn = 4;
    public static final int kFrontRightCancoder = 5;

    public static final int kBackLeftDrive = 6;
    public static final int kBackLeftTurn = 7;
    public static final int kBackLeftCancoder = 8;

    public static final int kBackRightDrive = 9;
    public static final int kBackRightTurn = 10;
    public static final int kBackRightCancoder = 11;

    public static final int kPigeon = 22;

    public static final String kCanivoreName = "Drivetrain";

<<<<<<< HEAD
    public static final int kLed = 2;
=======
    // TODO: CHANGE TO ACTUAL
    public static final int kClimbMotor = 12;
    public static final int kIntakeRoller = 15;
    public static final int kIntakePivot = 16;

    public static final int kManipulatorRoller = 17;
    public static final int kManipulatorWrist = 18;

    public static final int kIntakeAbsoluteEncoder = 5;

    public static final int kIndexerMotor = 13;

    public static final int kManipulatorAbsoluteEncoder = 6;

    public static final int kPhotoElectricOne = 8;
    public static final int kPhotoElectricTwo = 9;
>>>>>>> 7891245f
  }

  public class FieldConstants {

    // FieldConstants taken from 6328 Mechanical Advantage
    // Please don't sue me jwbonner
    // I love your code
    public static final double kFieldLength = Units.inchesToMeters(690.876);
    public static final double kFieldWidth = Units.inchesToMeters(317);
    public static final double kStartingLineX =
        Units.inchesToMeters(299.438); // Measured from the inside of starting line

    public static class Processor {
      public static final Pose2d kCenterFace =
          new Pose2d(Units.inchesToMeters(235.726), 0, Rotation2d.fromDegrees(90));
    }

    public static class Barge {
      public static final Translation2d kFarCage =
          new Translation2d(Units.inchesToMeters(345.428), Units.inchesToMeters(286.779));
      public static final Translation2d kMiddleCage =
          new Translation2d(Units.inchesToMeters(345.428), Units.inchesToMeters(242.855));
      public static final Translation2d kCloseCage =
          new Translation2d(Units.inchesToMeters(345.428), Units.inchesToMeters(199.947));

      // Measured from floor to bottom of cage
      public static final double kDeepHeight = Units.inchesToMeters(3.125);
      public static final double kShallowHeight = Units.inchesToMeters(30.125);
    }

    public static class CoralStation {
      public static final Pose2d kLeftCenterFace =
          new Pose2d(
              Units.inchesToMeters(33.526),
              Units.inchesToMeters(291.176),
              Rotation2d.fromDegrees(90 - 144.011));
      public static final Pose2d kRightCenterFace =
          new Pose2d(
              Units.inchesToMeters(33.526),
              Units.inchesToMeters(25.824),
              Rotation2d.fromDegrees(144.011 - 90));
    }

    public static class Reef {
      public static final Translation2d kCenter =
          new Translation2d(Units.inchesToMeters(176.746), Units.inchesToMeters(158.501));
      public static final double kFaceToZoneLine =
          Units.inchesToMeters(12); // Side of the reef to the inside of the reef zone line

      public static final Pose2d[] kCenterFaces =
          new Pose2d[6]; // Starting facing the driver station in clockwise order
      public static final List<Map<ReefHeight, Pose3d>> kBranchPositions =
          new ArrayList<>(); // Starting at the right branch facing the driver station in clockwise

      static {
        // Initialize faces
        kCenterFaces[0] =
            new Pose2d(
                Units.inchesToMeters(144.003),
                Units.inchesToMeters(158.500),
                Rotation2d.fromDegrees(180));
        kCenterFaces[1] =
            new Pose2d(
                Units.inchesToMeters(160.373),
                Units.inchesToMeters(186.857),
                Rotation2d.fromDegrees(120));
        kCenterFaces[2] =
            new Pose2d(
                Units.inchesToMeters(193.116),
                Units.inchesToMeters(186.858),
                Rotation2d.fromDegrees(60));
        kCenterFaces[3] =
            new Pose2d(
                Units.inchesToMeters(209.489),
                Units.inchesToMeters(158.502),
                Rotation2d.fromDegrees(0));
        kCenterFaces[4] =
            new Pose2d(
                Units.inchesToMeters(193.118),
                Units.inchesToMeters(130.145),
                Rotation2d.fromDegrees(-60));
        kCenterFaces[5] =
            new Pose2d(
                Units.inchesToMeters(160.375),
                Units.inchesToMeters(130.144),
                Rotation2d.fromDegrees(-120));

        // Initialize branch positions
        for (int face = 0; face < 6; face++) {
          Map<ReefHeight, Pose3d> fillRight = new HashMap<>();
          Map<ReefHeight, Pose3d> fillLeft = new HashMap<>();
          for (var level : ReefHeight.values()) {
            Pose2d poseDirection = new Pose2d(kCenter, Rotation2d.fromDegrees(180 - (60 * face)));
            double adjustX = Units.inchesToMeters(30.738);
            double adjustY = Units.inchesToMeters(6.469);

            fillRight.put(
                level,
                new Pose3d(
                    new Translation3d(
                        poseDirection
                            .transformBy(new Transform2d(adjustX, adjustY, new Rotation2d()))
                            .getX(),
                        poseDirection
                            .transformBy(new Transform2d(adjustX, adjustY, new Rotation2d()))
                            .getY(),
                        level.height),
                    new Rotation3d(
                        0,
                        Units.degreesToRadians(level.pitch),
                        poseDirection.getRotation().getRadians())));
            fillLeft.put(
                level,
                new Pose3d(
                    new Translation3d(
                        poseDirection
                            .transformBy(new Transform2d(adjustX, -adjustY, new Rotation2d()))
                            .getX(),
                        poseDirection
                            .transformBy(new Transform2d(adjustX, -adjustY, new Rotation2d()))
                            .getY(),
                        level.height),
                    new Rotation3d(
                        0,
                        Units.degreesToRadians(level.pitch),
                        poseDirection.getRotation().getRadians())));
          }
          kBranchPositions.add((face * 2) + 1, fillRight);
          kBranchPositions.add((face * 2) + 2, fillLeft);
        }
      }
    }

    public static class StagingPositions {
      // Measured from the center of the ice cream
      public static final Pose2d kLeftIceCream =
          new Pose2d(Units.inchesToMeters(48), Units.inchesToMeters(230.5), new Rotation2d());
      public static final Pose2d kMiddleIceCream =
          new Pose2d(Units.inchesToMeters(48), Units.inchesToMeters(158.5), new Rotation2d());
      public static final Pose2d kRightIceCream =
          new Pose2d(Units.inchesToMeters(48), Units.inchesToMeters(86.5), new Rotation2d());
    }

    public enum ReefHeight {
      L4(Units.inchesToMeters(72), -90),
      L3(Units.inchesToMeters(47.625), -35),
      L2(Units.inchesToMeters(31.875), -35),
      L1(Units.inchesToMeters(18), 0);

      ReefHeight(double height, double pitch) {
        this.height = height;
        this.pitch = pitch; // in degrees
      }

      public final double height;
      public final double pitch;
    }
  }
}<|MERGE_RESOLUTION|>--- conflicted
+++ resolved
@@ -14,13 +14,9 @@
 import edu.wpi.first.math.system.plant.DCMotor;
 import edu.wpi.first.math.util.Units;
 import edu.wpi.first.wpilibj.RobotBase;
-<<<<<<< HEAD
+import edu.wpi.first.wpilibj.simulation.SingleJointedArmSim;
 import edu.wpi.first.wpilibj.util.Color;
-import frc.lib.utils.LoggedTunableNumber;
-=======
-import edu.wpi.first.wpilibj.simulation.SingleJointedArmSim;
 import frc.lib.littletonUtils.LoggedTunableNumber;
->>>>>>> 7891245f
 import java.util.ArrayList;
 import java.util.HashMap;
 import java.util.List;
@@ -110,17 +106,6 @@
         new LoggedTunableNumber("DriveToPoint Heading D", 0.0);
   }
 
-<<<<<<< HEAD
-  public static final class LedConstants {
-    public static final int kStripLength = 60;
-
-    public static final Color kOff = Color.kRed;
-    public static final Color kAutoscore = Color.kGreen;
-    public static final Color kHasGampiece = Color.kDarkMagenta;
-    public static final Color kEnabled = Color.kYellow;
-    public static final Color kDisabled = Color.kRed;
-    public static final Color kAlert = Color.kGold;
-=======
   public static final class ClimbConstants {
 
     public static final LoggedTunableNumber kClimbP = new LoggedTunableNumber("Climb P", 3);
@@ -147,7 +132,17 @@
     public static final double kSimMaxAngleRad = Units.degreesToRadians(360);
     public static final double kSimStartingAngleRad = Units.degreesToRadians(0);
     public static final boolean kSimGravity = false;
->>>>>>> 7891245f
+  }
+
+  public static final class LedConstants {
+    public static final int kStripLength = 60;
+
+    public static final Color kOff = Color.kRed;
+    public static final Color kAutoscore = Color.kGreen;
+    public static final Color kHasGampiece = Color.kDarkMagenta;
+    public static final Color kEnabled = Color.kYellow;
+    public static final Color kDisabled = Color.kRed;
+    public static final Color kAlert = Color.kGold;
   }
 
   public static final class AprilTagVisionConstants {
@@ -377,9 +372,6 @@
 
     public static final String kCanivoreName = "Drivetrain";
 
-<<<<<<< HEAD
-    public static final int kLed = 2;
-=======
     // TODO: CHANGE TO ACTUAL
     public static final int kClimbMotor = 12;
     public static final int kIntakeRoller = 15;
@@ -396,7 +388,8 @@
 
     public static final int kPhotoElectricOne = 8;
     public static final int kPhotoElectricTwo = 9;
->>>>>>> 7891245f
+
+    public static final int kLed = 2;
   }
 
   public class FieldConstants {
