package frc.robot;

import edu.wpi.first.apriltag.AprilTagFieldLayout;
import edu.wpi.first.apriltag.AprilTagFields;
import edu.wpi.first.math.geometry.Pose2d;
import edu.wpi.first.math.geometry.Pose3d;
import edu.wpi.first.math.geometry.Rotation2d;
import edu.wpi.first.math.geometry.Rotation3d;
import edu.wpi.first.math.geometry.Transform2d;
import edu.wpi.first.math.geometry.Transform3d;
import edu.wpi.first.math.geometry.Translation2d;
import edu.wpi.first.math.geometry.Translation3d;
import edu.wpi.first.math.kinematics.SwerveDriveKinematics;
import edu.wpi.first.math.system.plant.DCMotor;
import edu.wpi.first.math.util.Units;
import edu.wpi.first.wpilibj.RobotBase;
import edu.wpi.first.wpilibj.simulation.SingleJointedArmSim;
import frc.lib.littletonUtils.LoggedTunableNumber;
import java.util.ArrayList;
import java.util.HashMap;
import java.util.List;
import java.util.Map;

/**
 * This class defines the runtime mode used by AdvantageKit. The mode is always "real" when running
 * on a roboRIO. Change the value of "simMode" to switch between "sim" (physics sim) and "replay"
 * (log replay from a file).
 */
public final class Constants {
  public static final boolean kTuningMode = true;

  public static final Mode kSimMode = Mode.SIM;
  public static final Mode kCurrentMode = RobotBase.isReal() ? Mode.REAL : kSimMode;

  public static enum Mode {
    /** Running on a real robot. */
    REAL,

    /** Running a physics simulator. */
    SIM,

    /** Replaying from a log file. */
    REPLAY
  }

  public static final class DriveConstants {
    public static final double kMaxLinearSpeed = 6.0; // meters per second
    public static final double kMaxLinearAcceleration = 3.0; // meters per second squared
    public static final double kTrackWidthX = Units.inchesToMeters(28.0);
    public static final double kTrackWidthY = Units.inchesToMeters(28.0);
    public static final double kDriveBaseRadius =
        Math.hypot(kTrackWidthX / 2.0, kTrackWidthY / 2.0);
    public static final double kMaxAngularSpeed = kMaxLinearSpeed / kDriveBaseRadius;
    public static final double kMaxAngularAcceleration = kMaxLinearAcceleration / kDriveBaseRadius;
    public static final LoggedTunableNumber kTeleopRotationSpeed =
        new LoggedTunableNumber("Teleop Rotation Speed", 10.0);

    public static final Translation2d[] kModuleTranslations =
        new Translation2d[] {
          new Translation2d(kTrackWidthX / 2.0, kTrackWidthY / 2.0),
          new Translation2d(kTrackWidthX / 2.0, -kTrackWidthY / 2.0),
          new Translation2d(-kTrackWidthX / 2.0, kTrackWidthY / 2.0),
          new Translation2d(-kTrackWidthX / 2.0, -kTrackWidthY / 2.0)
        };

    public static final SwerveDriveKinematics kDriveKinematics =
        new SwerveDriveKinematics(kModuleTranslations);

    public static final double kWheelRadius = Units.inchesToMeters(2.0);
    public static final double kOdometryFrequency = 250.0;

    public static final double kDriveGearRatio =
        (50.0 / 16.0) * (19.0 / 25.0) * (45.0 / 15.0); // L1+ gear ratio
    public static final double kTurnGearRatio = 150.0 / 7.0;

    // Simulation constants
    public static final double kDriveSimGearRatio = kDriveGearRatio;
    public static final double kDriveSimMOI = 0.025;
    public static final double kTurnSimGearRatio = kTurnGearRatio;
    public static final double kTurnSimMOI = 0.004;

    public static final LoggedTunableNumber kHeadingP =
        new LoggedTunableNumber("Drive Heading P", 4.0);
    public static final LoggedTunableNumber kHeadingI =
        new LoggedTunableNumber("Drive Heading I", 0.0);
    public static final LoggedTunableNumber kHeadingD =
        new LoggedTunableNumber("Drive Heading D", 0.05);

    // universal reversals for drive (aka the big negative sign)
    public static final boolean kRealReversed = false;
    public static final boolean kSimReversed = false;

    public static final LoggedTunableNumber kDriveToPointP =
        new LoggedTunableNumber("DriveToPoint P", 3.0);
    public static final LoggedTunableNumber kDriveToPointI =
        new LoggedTunableNumber("DriveToPoint I", 0.0);
    public static final LoggedTunableNumber kDriveToPointD =
        new LoggedTunableNumber("DriveToPoint D", 0.0);

    public static final LoggedTunableNumber kDriveToPointHeadingP =
        new LoggedTunableNumber("DriveToPoint Heading P", 3.0);
    public static final LoggedTunableNumber kDriveToPointHeadingI =
        new LoggedTunableNumber("DriveToPoint Heading I", 0.0);
    public static final LoggedTunableNumber kDriveToPointHeadingD =
        new LoggedTunableNumber("DriveToPoint Heading D", 0.0);
  }

  public static final class ClimbConstants {

    public static final LoggedTunableNumber kClimbP = new LoggedTunableNumber("Climb P", 3);
    public static final LoggedTunableNumber kClimbI = new LoggedTunableNumber("Climb I", 0.05);
    public static final LoggedTunableNumber kClimbD = new LoggedTunableNumber("Climb D", 0.4);
    public static final double kClimbTolerance = 0.5; // degrees

    public static final LoggedTunableNumber kClimbStowPosRad =
        new LoggedTunableNumber("Climb Stow Rad", 0.0); // degrees
    public static final LoggedTunableNumber kClimbDeployPosRad =
        new LoggedTunableNumber("Climb Deploy Rad", 240); // degrees

    public static final double kClimbReduction = (5 / 1) * (4 / 1) * (68 / 18);

    // sim constants
    public static final double kSimGearing = 1.0;
    public static final DCMotor kSimGearbox = DCMotor.getKrakenX60(1);
    public static final double kSimClimbArmLengthMeters = 0.25;
    public static final double kSimMOI =
        SingleJointedArmSim.estimateMOI(kSimClimbArmLengthMeters, 5.5);
    public static final double kSimMinAngleRad =
        Units.degreesToRadians(
            -30); // vertical is 0deg, pos deg is towards outside of robot in position to grab cage
    public static final double kSimMaxAngleRad = Units.degreesToRadians(360);
    public static final double kSimStartingAngleRad = Units.degreesToRadians(0);
    public static final boolean kSimGravity = false;
  }

  public static final class AprilTagVisionConstants {
    public static final AprilTagFieldLayout kAprilTagLayout =
        AprilTagFieldLayout.loadField(AprilTagFields.k2025Reefscape);
    public static final double kAprilTagWidth = Units.inchesToMeters(6.5);

    public static final double kAmbiguityThreshold = 0.4;
    public static final double kTargetLogTimeSecs = 0.1;
    public static final double kFieldBorderMargin = 0.5;
    public static final double kZMargin = 0.75;
    public static final LoggedTunableNumber kXYStandardDeviationCoefficient =
        new LoggedTunableNumber("xyStandardDeviationCoefficient", 0.005);
    public static final LoggedTunableNumber kThetaStandardDeviationCoefficient =
        new LoggedTunableNumber("thetaStandardDeviationCoefficient", 0.01);

    // transform from center of robot to camera
    public static final Transform3d[] kCameraTransforms =
        new Transform3d[] {
          // front right (shooter)
          new Transform3d(
              Units.inchesToMeters(9.454),
              Units.inchesToMeters(-5.541),
              Units.inchesToMeters(7.766),
              new Rotation3d(0.0, Units.degreesToRadians(-35), 0.0)
                  .rotateBy(new Rotation3d(0.0, 0.0, Units.degreesToRadians(-9.97)))),

          // back right (intake)
          new Transform3d(
              new Translation3d(
                  Units.inchesToMeters(-14.620),
                  Units.inchesToMeters(4.673),
                  Units.inchesToMeters(8.585)),
              new Rotation3d(0.0, Units.degreesToRadians(-35), Units.degreesToRadians(180 - 10))),

          // back left (intake)
          new Transform3d(
              new Translation3d(
                  Units.inchesToMeters(-14.620),
                  Units.inchesToMeters(4.673),
                  Units.inchesToMeters(8.585)),
              new Rotation3d(0.0, Units.degreesToRadians(-35), Units.degreesToRadians(180 - 10))),

          // front left (shooter)
          new Transform3d(
              Units.inchesToMeters(9.454),
              Units.inchesToMeters(5.541),
              Units.inchesToMeters(7.766),
              new Rotation3d(0.0, Units.degreesToRadians(-35), 0.0)
                  .rotateBy(new Rotation3d(0.0, 0.0, Units.degreesToRadians(9.97)))),
        };

    public static final int kCalibIndex = 3;

    public static final LoggedTunableNumber transformCameraX =
        new LoggedTunableNumber("cameraX", kCameraTransforms[kCalibIndex].getX());
    public static final LoggedTunableNumber cameraY =
        new LoggedTunableNumber("cameraY", kCameraTransforms[kCalibIndex].getY());
    public static final LoggedTunableNumber cameraZ =
        new LoggedTunableNumber("cameraZ", kCameraTransforms[kCalibIndex].getZ());
    public static final LoggedTunableNumber cameraRoll =
        new LoggedTunableNumber("cameraRoll", kCameraTransforms[kCalibIndex].getRotation().getX());
    public static final LoggedTunableNumber cameraPitch =
        new LoggedTunableNumber("cameraPitch", kCameraTransforms[kCalibIndex].getRotation().getY());
    public static final LoggedTunableNumber cameraYaw =
        new LoggedTunableNumber("cameraYaw", kCameraTransforms[kCalibIndex].getRotation().getZ());
  }

  public static final class IntakeConstants {
    public static final double kPivotGearRatio = (84.0 / 8.0) * (36.0 / 14.0);
    public static final double kRollerGearRatio = (30.0 / 12.0);
    public static final double kRollerRadius = Units.inchesToMeters(1.5);

    public static final double kPivotTolerance = 2.0; // degrees

    public static final Rotation2d kPivotOffset = Rotation2d.fromDegrees(0.0);

    public static final double kRollerCurrentGamepieceThreshold =
        0.5; // amps to be considered holding a gamepiece, temp value
    public static final double kRollerAccelGamepieceThreshold =
        1.0; // rotations per second squared to be considered holding a gamepiece, temp value

    public static final LoggedTunableNumber kPivotP = new LoggedTunableNumber("Pivot P", 0.0);
    public static final LoggedTunableNumber kPivotI = new LoggedTunableNumber("Pivot I", 0.0);
    public static final LoggedTunableNumber kPivotD = new LoggedTunableNumber("Pivot D", 0.0);
    public static final LoggedTunableNumber kPivotKS = new LoggedTunableNumber("Pivot kS", 0.0);
    public static final LoggedTunableNumber kPivotKG = new LoggedTunableNumber("Pivot kG", 0.0);

    public static final LoggedTunableNumber kPivotStowAngle =
        new LoggedTunableNumber("Pivot Stow Angle", 0.0);
    public static final LoggedTunableNumber kPivotIntakeAngle =
        new LoggedTunableNumber("Pivot Intake Angle", 0.0);
    public static final LoggedTunableNumber kPivotOuttakeAngle =
        new LoggedTunableNumber("Pivot Outtake Angle", 0.0);

    public static final LoggedTunableNumber kRollerStowVoltage =
        new LoggedTunableNumber("Roller Stow Voltage", 0.0);
    public static final LoggedTunableNumber kRollerIntakeVoltage =
        new LoggedTunableNumber("Roller Intake Voltage", 0.0);
    public static final LoggedTunableNumber kRollerOuttakeVoltage =
        new LoggedTunableNumber("Roller Outtake Voltage", 0.0);

    // Simulation constants
    public static final DCMotor kPivotSimGearbox = DCMotor.getKrakenX60Foc(1);
    public static final double kPivotSimGearing = kPivotGearRatio;
    public static final double kPivotArmMass = Units.lbsToKilograms(3.419);
    public static final double kPivotArmLength = Units.inchesToMeters(17.5);
    public static final double kPivotSimMOI =
        SingleJointedArmSim.estimateMOI(kPivotArmLength, kPivotArmMass);
    public static final Rotation2d kPivotMinAngle = Rotation2d.fromDegrees(0.0);
    public static final Rotation2d kPivotMaxAngle = Rotation2d.fromDegrees(65);
    public static final boolean kSimSimulateGravity = true;
    public static final Rotation2d kSimStartingAngle = kPivotMinAngle;

    public static final DCMotor kRollerSimGearbox = DCMotor.getKrakenX60Foc(1);
    public static final double kRollerSimGearing = kRollerGearRatio;
    public static final double kRollerSimMOI = 0.004;
  }

  public static final class ManipulatorConstants {
    public static final double kWristGearRatio = (66.0 / 10.0) * (32.0 / 14.0);
    public static final double kRollerGearRatio = (58.0 / 16.0);
    public static final double kRollerRadius = Units.inchesToMeters(3);

    public static final double kWristTolerance = 2.0; // degrees

    public static final Rotation2d kWristOffset = Rotation2d.fromDegrees(0.0);

    public static final LoggedTunableNumber kWristP = new LoggedTunableNumber("Wrist P", 0.0);
    public static final LoggedTunableNumber kWristI = new LoggedTunableNumber("Wrist I", 0.0);
    public static final LoggedTunableNumber kWristD = new LoggedTunableNumber("Wrist D", 0.0);
    public static final LoggedTunableNumber kWristKS = new LoggedTunableNumber("Wrist kS", 0.0);
    public static final LoggedTunableNumber kWristKG = new LoggedTunableNumber("Wrist kG", 0.0);

    public static final LoggedTunableNumber kWristStowAngle =
        new LoggedTunableNumber("Wrist Stow Angle", 0.0);
    public static final LoggedTunableNumber kWristIntakeAngle =
        new LoggedTunableNumber("Wrist Intake Angle", 0.0);
    public static final LoggedTunableNumber kWristScoringOffset =
        new LoggedTunableNumber("Wrist Scoring Offset", 0.0);

    public static final LoggedTunableNumber kRollerStowVoltage =
        new LoggedTunableNumber("Roller Stow Voltage", 0.0);
    public static final LoggedTunableNumber kRollerIntakeVoltage =
        new LoggedTunableNumber("Roller Intake Voltage", 0.0);
    public static final LoggedTunableNumber kRollerScoringVoltage =
        new LoggedTunableNumber("Roller Scoring Voltage", 0.0);

    // Simulation constants
    public static final DCMotor kWristSimGearbox = DCMotor.getKrakenX60Foc(1);
    public static final double kWristSimGearing = kWristGearRatio;
    public static final double kWristArmMass = Units.lbsToKilograms(3.373);
    public static final double kWristArmLength = Units.inchesToMeters(7.75);
    public static final double kWristSimMOI =
        SingleJointedArmSim.estimateMOI(kWristArmLength, kWristArmMass);
    public static final Rotation2d kWristMinAngle = Rotation2d.fromDegrees(0.0);
    public static final Rotation2d kWristMaxAngle = Rotation2d.fromDegrees(130.0);
    public static final boolean kSimSimulateGravity = true;
    public static final Rotation2d kSimStartingAngle = kWristMinAngle;

    public static final DCMotor kRollerSimGearbox = DCMotor.getKrakenX60Foc(1);
    public static final double kRollerSimGearing = kRollerGearRatio;
    public static final double kRollerSimMOI = 0.004;
  }

  public static final class CurrentLimitConstants {
    // Drive
    public static final double kDriveDefaultSupplyCurrentLimit = 75.0;
    public static final double kDriveDefaultStatorCurrentLimit = 180.0;

    public static final double kTurnDefaultSupplyCurrentLimit = 30.0;
    public static final double kTurnDefaultStatorCurrentLimit = 120.0;

    // Intake
    public static final double kIntakePivotDefaultSupplyLimit = 80.0;
    public static final double kIntakePivotDefaultStatorLimit = 120.0;

    public static final double kIntakeRollerDefaultSupplyLimit = 80.0;
    public static final double kIntakeRollerDefaultStatorLimit = 120.0;

<<<<<<< HEAD
    // Manipulator
    public static final double kManipulatorWristDefaultSupplyLimit = 80.0;
    public static final double kManipulatorWristDefaultStatorLimit = 120.0;

    public static final double kManipulatorRollerDefaultSupplyLimit = 80.0;
    public static final double kManipulatorRollerDefaultStatorLimit = 120.0;
=======
    // Indexer
    public static final double kIndexerDefaultSupplyLimit = 30.0;
    public static final double kIndexerDefaultStatorLimit = 120.0;
  }

  public static final class IndexerConstants {

    public static final double kGearRatio = 30 / 8;
    public static final double kRollerRadius = Units.inchesToMeters(2);

    public static final LoggedTunableNumber kIndexerIdleVoltage =
        new LoggedTunableNumber("Indexer Idle Voltage", 0.0);
    public static final LoggedTunableNumber kIndexerIndexingVoltage =
        new LoggedTunableNumber("Indexer Indexing Voltage", 12.0);

    // Simulation constants
    public static final DCMotor kSimGearbox = DCMotor.getKrakenX60Foc(1);
    public static final double kSimGearing = kGearRatio;
    public static final double kSimMOI = 0.005;
>>>>>>> 4a13a39e
  }

  public static final class Ports {
    public static final int kFrontLeftDrive = 0;
    public static final int kFrontLeftTurn = 1;
    public static final int kFrontLeftCancoder = 2;

    public static final int kFrontRightDrive = 3;
    public static final int kFrontRightTurn = 4;
    public static final int kFrontRightCancoder = 5;

    public static final int kBackLeftDrive = 6;
    public static final int kBackLeftTurn = 7;
    public static final int kBackLeftCancoder = 8;

    public static final int kBackRightDrive = 9;
    public static final int kBackRightTurn = 10;
    public static final int kBackRightCancoder = 11;

    public static final int kPigeon = 22;

    public static final String kCanivoreName = "Drivetrain";

    // TODO: CHANGE TO ACTUAL
    public static final int kClimbMotor = 12;
    public static final int kIntakeRoller = 15;
    public static final int kIntakePivot = 16;

    public static final int kManipulatorRoller = 17;
    public static final int kManipulatorWrist = 18;

    public static final int kIntakeAbsoluteEncoder = 5;
<<<<<<< HEAD
    public static final int kManipulatorAbsoluteEncoder = 6;

    public static final int kPhotoElectricOne = 8;
    public static final int kPhotoElectricTwo = 9;
=======

    public static final int kIndexerMotor = 13;
>>>>>>> 4a13a39e
  }

  public class FieldConstants {

    // FieldConstants taken from 6328 Mechanical Advantage
    // Please don't sue me jwbonner
    // I love your code
    public static final double kFieldLength = Units.inchesToMeters(690.876);
    public static final double kFieldWidth = Units.inchesToMeters(317);
    public static final double kStartingLineX =
        Units.inchesToMeters(299.438); // Measured from the inside of starting line

    public static class Processor {
      public static final Pose2d kCenterFace =
          new Pose2d(Units.inchesToMeters(235.726), 0, Rotation2d.fromDegrees(90));
    }

    public static class Barge {
      public static final Translation2d kFarCage =
          new Translation2d(Units.inchesToMeters(345.428), Units.inchesToMeters(286.779));
      public static final Translation2d kMiddleCage =
          new Translation2d(Units.inchesToMeters(345.428), Units.inchesToMeters(242.855));
      public static final Translation2d kCloseCage =
          new Translation2d(Units.inchesToMeters(345.428), Units.inchesToMeters(199.947));

      // Measured from floor to bottom of cage
      public static final double kDeepHeight = Units.inchesToMeters(3.125);
      public static final double kShallowHeight = Units.inchesToMeters(30.125);
    }

    public static class CoralStation {
      public static final Pose2d kLeftCenterFace =
          new Pose2d(
              Units.inchesToMeters(33.526),
              Units.inchesToMeters(291.176),
              Rotation2d.fromDegrees(90 - 144.011));
      public static final Pose2d kRightCenterFace =
          new Pose2d(
              Units.inchesToMeters(33.526),
              Units.inchesToMeters(25.824),
              Rotation2d.fromDegrees(144.011 - 90));
    }

    public static class Reef {
      public static final Translation2d kCenter =
          new Translation2d(Units.inchesToMeters(176.746), Units.inchesToMeters(158.501));
      public static final double kFaceToZoneLine =
          Units.inchesToMeters(12); // Side of the reef to the inside of the reef zone line

      public static final Pose2d[] kCenterFaces =
          new Pose2d[6]; // Starting facing the driver station in clockwise order
      public static final List<Map<ReefHeight, Pose3d>> kBranchPositions =
          new ArrayList<>(); // Starting at the right branch facing the driver station in clockwise

      static {
        // Initialize faces
        kCenterFaces[0] =
            new Pose2d(
                Units.inchesToMeters(144.003),
                Units.inchesToMeters(158.500),
                Rotation2d.fromDegrees(180));
        kCenterFaces[1] =
            new Pose2d(
                Units.inchesToMeters(160.373),
                Units.inchesToMeters(186.857),
                Rotation2d.fromDegrees(120));
        kCenterFaces[2] =
            new Pose2d(
                Units.inchesToMeters(193.116),
                Units.inchesToMeters(186.858),
                Rotation2d.fromDegrees(60));
        kCenterFaces[3] =
            new Pose2d(
                Units.inchesToMeters(209.489),
                Units.inchesToMeters(158.502),
                Rotation2d.fromDegrees(0));
        kCenterFaces[4] =
            new Pose2d(
                Units.inchesToMeters(193.118),
                Units.inchesToMeters(130.145),
                Rotation2d.fromDegrees(-60));
        kCenterFaces[5] =
            new Pose2d(
                Units.inchesToMeters(160.375),
                Units.inchesToMeters(130.144),
                Rotation2d.fromDegrees(-120));

        // Initialize branch positions
        for (int face = 0; face < 6; face++) {
          Map<ReefHeight, Pose3d> fillRight = new HashMap<>();
          Map<ReefHeight, Pose3d> fillLeft = new HashMap<>();
          for (var level : ReefHeight.values()) {
            Pose2d poseDirection = new Pose2d(kCenter, Rotation2d.fromDegrees(180 - (60 * face)));
            double adjustX = Units.inchesToMeters(30.738);
            double adjustY = Units.inchesToMeters(6.469);

            fillRight.put(
                level,
                new Pose3d(
                    new Translation3d(
                        poseDirection
                            .transformBy(new Transform2d(adjustX, adjustY, new Rotation2d()))
                            .getX(),
                        poseDirection
                            .transformBy(new Transform2d(adjustX, adjustY, new Rotation2d()))
                            .getY(),
                        level.height),
                    new Rotation3d(
                        0,
                        Units.degreesToRadians(level.pitch),
                        poseDirection.getRotation().getRadians())));
            fillLeft.put(
                level,
                new Pose3d(
                    new Translation3d(
                        poseDirection
                            .transformBy(new Transform2d(adjustX, -adjustY, new Rotation2d()))
                            .getX(),
                        poseDirection
                            .transformBy(new Transform2d(adjustX, -adjustY, new Rotation2d()))
                            .getY(),
                        level.height),
                    new Rotation3d(
                        0,
                        Units.degreesToRadians(level.pitch),
                        poseDirection.getRotation().getRadians())));
          }
          kBranchPositions.add((face * 2) + 1, fillRight);
          kBranchPositions.add((face * 2) + 2, fillLeft);
        }
      }
    }

    public static class StagingPositions {
      // Measured from the center of the ice cream
      public static final Pose2d kLeftIceCream =
          new Pose2d(Units.inchesToMeters(48), Units.inchesToMeters(230.5), new Rotation2d());
      public static final Pose2d kMiddleIceCream =
          new Pose2d(Units.inchesToMeters(48), Units.inchesToMeters(158.5), new Rotation2d());
      public static final Pose2d kRightIceCream =
          new Pose2d(Units.inchesToMeters(48), Units.inchesToMeters(86.5), new Rotation2d());
    }

    public enum ReefHeight {
      L4(Units.inchesToMeters(72), -90),
      L3(Units.inchesToMeters(47.625), -35),
      L2(Units.inchesToMeters(31.875), -35),
      L1(Units.inchesToMeters(18), 0);

      ReefHeight(double height, double pitch) {
        this.height = height;
        this.pitch = pitch; // in degrees
      }

      public final double height;
      public final double pitch;
    }
  }
}<|MERGE_RESOLUTION|>--- conflicted
+++ resolved
@@ -311,14 +311,13 @@
     public static final double kIntakeRollerDefaultSupplyLimit = 80.0;
     public static final double kIntakeRollerDefaultStatorLimit = 120.0;
 
-<<<<<<< HEAD
     // Manipulator
     public static final double kManipulatorWristDefaultSupplyLimit = 80.0;
     public static final double kManipulatorWristDefaultStatorLimit = 120.0;
 
     public static final double kManipulatorRollerDefaultSupplyLimit = 80.0;
     public static final double kManipulatorRollerDefaultStatorLimit = 120.0;
-=======
+
     // Indexer
     public static final double kIndexerDefaultSupplyLimit = 30.0;
     public static final double kIndexerDefaultStatorLimit = 120.0;
@@ -338,7 +337,6 @@
     public static final DCMotor kSimGearbox = DCMotor.getKrakenX60Foc(1);
     public static final double kSimGearing = kGearRatio;
     public static final double kSimMOI = 0.005;
->>>>>>> 4a13a39e
   }
 
   public static final class Ports {
@@ -371,15 +369,13 @@
     public static final int kManipulatorWrist = 18;
 
     public static final int kIntakeAbsoluteEncoder = 5;
-<<<<<<< HEAD
+
+    public static final int kIndexerMotor = 13;
+
     public static final int kManipulatorAbsoluteEncoder = 6;
 
     public static final int kPhotoElectricOne = 8;
     public static final int kPhotoElectricTwo = 9;
-=======
-
-    public static final int kIndexerMotor = 13;
->>>>>>> 4a13a39e
   }
 
   public class FieldConstants {
