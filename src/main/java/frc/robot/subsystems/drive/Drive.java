// Copyright 2021-2024 FRC 6328
// http://github.com/Mechanical-Advantage
//
// This program is free software; you can redistribute it and/or
// modify it under the terms of the GNU General Public License
// version 3 as published by the Free Software Foundation or
// available in the root directory of this project.
//
// This program is distributed in the hope that it will be useful,
// but WITHOUT ANY WARRANTY; without even the implied warranty of
// MERCHANTABILITY or FITNESS FOR A PARTICULAR PURPOSE. See the
// GNU General Public License for more details.

package frc.robot.subsystems.drive;

import static edu.wpi.first.units.Units.Volts;

import edu.wpi.first.math.Matrix;
import edu.wpi.first.math.controller.PIDController;
import edu.wpi.first.math.estimator.SwerveDrivePoseEstimator;
import edu.wpi.first.math.geometry.Pose2d;
import edu.wpi.first.math.geometry.Rotation2d;
import edu.wpi.first.math.geometry.Twist2d;
import edu.wpi.first.math.kinematics.ChassisSpeeds;
import edu.wpi.first.math.kinematics.SwerveDriveKinematics;
import edu.wpi.first.math.kinematics.SwerveModulePosition;
import edu.wpi.first.math.kinematics.SwerveModuleState;
import edu.wpi.first.math.numbers.N1;
import edu.wpi.first.math.numbers.N3;
import edu.wpi.first.math.util.Units;
import edu.wpi.first.wpilibj.DriverStation;
import edu.wpi.first.wpilibj.RobotBase;
import edu.wpi.first.wpilibj.Timer;
import edu.wpi.first.wpilibj2.command.Command;
import edu.wpi.first.wpilibj2.command.SubsystemBase;
import edu.wpi.first.wpilibj2.command.sysid.SysIdRoutine;
import frc.lib.littletonUtils.LoggedTunableNumber;
import frc.robot.Constants.DriveConstants;
import frc.robot.subsystems.aprilTagVision.AprilTagVision.VisionObservation;
import frc.robot.util.SubsystemProfiles;
import java.util.HashMap;
import java.util.Map;
import java.util.concurrent.locks.Lock;
import java.util.concurrent.locks.ReentrantLock;
import org.littletonrobotics.junction.AutoLogOutput;
import org.littletonrobotics.junction.Logger;

public class Drive extends SubsystemBase {
  static final Lock m_odometryLock = new ReentrantLock();
  private final GyroIO m_gyroIO;
  public final GyroIOInputsAutoLogged m_gyroInputs = new GyroIOInputsAutoLogged();
  private final Module[] m_modules = new Module[4]; // FL, FR, BL, BR
  private final SysIdRoutine m_sysId;

  public enum DriveProfiles {
    kDefault,
    kAutoAlign,
    kAmpLineup
  }

  private SubsystemProfiles<DriveProfiles> m_profiles;

  private ChassisSpeeds m_desiredChassisSpeeds = new ChassisSpeeds();

  private Rotation2d m_desiredHeading = new Rotation2d();
  private PIDController m_headingController =
      new PIDController(
          DriveConstants.kHeadingP.get(),
          DriveConstants.kHeadingI.get(),
          DriveConstants.kHeadingD.get());

  private Rotation2d m_rawGyroRotation = new Rotation2d();
  private SwerveModulePosition[] m_lastModulePositions = // For delta tracking
      new SwerveModulePosition[] {
        new SwerveModulePosition(),
        new SwerveModulePosition(),
        new SwerveModulePosition(),
        new SwerveModulePosition()
      };
  private SwerveDrivePoseEstimator m_poseEstimator =
      new SwerveDrivePoseEstimator(
          DriveConstants.kDriveKinematics, m_rawGyroRotation, m_lastModulePositions, new Pose2d());

  private int m_withinToleranceFrames = 0;

  public Drive(
      GyroIO gyroIO,
      ModuleIO flModuleIO,
      ModuleIO frModuleIO,
      ModuleIO blModuleIO,
      ModuleIO brModuleIO) {
    m_gyroIO = gyroIO;
    m_modules[0] = new Module(flModuleIO, 0);
    m_modules[1] = new Module(frModuleIO, 1);
    m_modules[2] = new Module(blModuleIO, 2);
    m_modules[3] = new Module(brModuleIO, 3);

    // Start threads (no-op for each if no signals have been created)
    PhoenixOdometryThread.getInstance().start();

    // Configure SysId
    m_sysId =
        new SysIdRoutine(
            new SysIdRoutine.Config(
                null,
                null,
                null,
                (state) -> Logger.recordOutput("Drive/SysIdState", state.toString())),
            new SysIdRoutine.Mechanism(
                (voltage) -> {
                  for (int i = 0; i < 4; i++) {
                    m_modules[i].runCharacterization(voltage.in(Volts));
                  }
                },
                null,
                this));

    Map<DriveProfiles, Runnable> periodicHash = new HashMap<>();
    periodicHash.put(DriveProfiles.kDefault, this::defaultPeriodic);
    periodicHash.put(DriveProfiles.kAutoAlign, this::autoAlignPeriodic);
    periodicHash.put(DriveProfiles.kAmpLineup, this::ampLineupPeriodic);

    m_profiles = new SubsystemProfiles<>(periodicHash, DriveProfiles.kDefault);

    m_headingController.enableContinuousInput(-Math.PI, Math.PI);
  }

  public void periodic() {
    double start = Timer.getFPGATimestamp();

    m_odometryLock.lock(); // Prevents odometry updates while reading data
    m_gyroIO.updateInputs(m_gyroInputs);
    for (var module : m_modules) {
      module.updateInputs();
    }
    m_odometryLock.unlock();

    LoggedTunableNumber.ifChanged(
        hashCode(),
        () -> {
          m_headingController.setP(DriveConstants.kHeadingP.get());
          m_headingController.setI(DriveConstants.kHeadingI.get());
          m_headingController.setD(DriveConstants.kHeadingD.get());
        },
        DriveConstants.kHeadingP,
        DriveConstants.kHeadingI,
        DriveConstants.kHeadingD);

    m_profiles.getPeriodicFunction().run();

    Logger.processInputs("Drive/Gyro", m_gyroInputs);
    for (var module : m_modules) {
      module.periodic();
    }

    // Stop moving when disabled
    if (DriverStation.isDisabled()) {
      for (var module : m_modules) {
        module.stop();
      }
    }
    // Log empty setpoint states when disabled
    if (DriverStation.isDisabled()) {
      Logger.recordOutput("SwerveStates/Setpoints", new SwerveModuleState[] {});
      Logger.recordOutput("SwerveStates/SetpointsOptimized", new SwerveModuleState[] {});
    }

    // Update odometry
    double[] sampleTimestamps =
        m_modules[0].getOdometryTimestamps(); // All signals are sampled together
    int sampleCount = sampleTimestamps.length;
    for (int i = 0; i < sampleCount; i++) {
      // Read wheel positions and deltas from each module
      SwerveModulePosition[] modulePositions = new SwerveModulePosition[4];
      SwerveModulePosition[] moduleDeltas = new SwerveModulePosition[4];
      for (int moduleIndex = 0; moduleIndex < 4; moduleIndex++) {
        modulePositions[moduleIndex] = m_modules[moduleIndex].getOdometryPositions()[i];
        moduleDeltas[moduleIndex] =
            new SwerveModulePosition(
                modulePositions[moduleIndex].distanceMeters
                    - m_lastModulePositions[moduleIndex].distanceMeters,
                modulePositions[moduleIndex].angle);
        m_lastModulePositions[moduleIndex] = modulePositions[moduleIndex];
      }

      // Update gyro angle
      if (m_gyroInputs.connected) {
        // Use the real gyro angle
        m_rawGyroRotation = m_gyroInputs.odometryYawPositions[i];
      } else {
        // Use the angle delta from the kinematics and module deltas
        Twist2d twist = DriveConstants.kDriveKinematics.toTwist2d(moduleDeltas);
        m_rawGyroRotation = m_rawGyroRotation.plus(new Rotation2d(twist.dtheta));
      }

      // Apply update
      m_poseEstimator.updateWithTime(sampleTimestamps[i], m_rawGyroRotation, modulePositions);
    }

    Logger.recordOutput("Drive/Profile", m_profiles.getCurrentProfile());

    Logger.recordOutput("PeriodicTime/Drive", Timer.getFPGATimestamp() - start);
  }

  public void defaultPeriodic() {
    runVelocity(m_desiredChassisSpeeds);

    Logger.recordOutput("Drive/DesiredHeading", m_desiredHeading.getDegrees());
    Logger.recordOutput("Drive/CurrentHeading", getPose().getRotation().getDegrees());
    Logger.recordOutput("Drive/DesiredSpeeds", m_desiredChassisSpeeds);
  }

  public void autoAlignPeriodic() {
    m_desiredChassisSpeeds = calculateAutoAlignSpeeds();

    defaultPeriodic();
  }

  public void ampLineupPeriodic() {
    m_desiredChassisSpeeds = calculateAutoAlignSpeeds();
    if (Math.abs(m_headingController.getError()) < Units.degreesToRadians(5)) {
      m_withinToleranceFrames++;
      if (m_withinToleranceFrames > 10) {
        // if we reach the setpoint switch back to default
        updateProfile(DriveProfiles.kDefault);
        m_desiredChassisSpeeds.omegaRadiansPerSecond = 0;
      }
    } else {
      m_withinToleranceFrames = 0;
    }
    defaultPeriodic();
  }

  public ChassisSpeeds calculateAutoAlignSpeeds() {
    if (m_desiredHeading != null) {
      double output =
          m_headingController.calculate(
              getPose().getRotation().getRadians(), m_desiredHeading.getRadians());
      m_desiredChassisSpeeds.omegaRadiansPerSecond = output;
    }

    return m_desiredChassisSpeeds;
  }

  /**
   * Runs the drive at the desired velocity.
   *
   * @param speeds Speeds in meters/sec
   */
  @SuppressWarnings("unused")
  public void runVelocity(ChassisSpeeds speeds) {
    // Calculate module setpoints
    ChassisSpeeds discreteSpeeds = ChassisSpeeds.discretize(speeds, 0.02);

    // in real everything is backwards
    if (RobotBase.isReal() && DriveConstants.kRealReversed) {
      if (DriverStation.isTeleopEnabled()) {
        discreteSpeeds.vxMetersPerSecond = -discreteSpeeds.vxMetersPerSecond;
        discreteSpeeds.vyMetersPerSecond = -discreteSpeeds.vyMetersPerSecond;
      }
      discreteSpeeds.omegaRadiansPerSecond = -discreteSpeeds.omegaRadiansPerSecond;
    } else if (RobotBase.isSimulation() && DriveConstants.kSimReversed) {
      discreteSpeeds.vxMetersPerSecond = -discreteSpeeds.vxMetersPerSecond;
      discreteSpeeds.vyMetersPerSecond = -discreteSpeeds.vyMetersPerSecond;
      discreteSpeeds.omegaRadiansPerSecond = -discreteSpeeds.omegaRadiansPerSecond;
    }

    SwerveModuleState[] setpointStates =
        DriveConstants.kDriveKinematics.toSwerveModuleStates(discreteSpeeds);
    SwerveDriveKinematics.desaturateWheelSpeeds(setpointStates, DriveConstants.kMaxLinearSpeed);

    // Send setpoints to modules
    SwerveModuleState[] optimizedSetpointStates = new SwerveModuleState[4];
    for (int i = 0; i < 4; i++) {
      // The module returns the optimized state, useful for logging
      optimizedSetpointStates[i] = m_modules[i].runSetpoint(setpointStates[i]);
    }

    // Log setpoint states
    Logger.recordOutput("SwerveStates/Setpoints", setpointStates);
    Logger.recordOutput("SwerveStates/SetpointsOptimized", optimizedSetpointStates);
  }

  public void setDesiredChassisSpeeds(ChassisSpeeds speeds) {
    m_desiredChassisSpeeds = speeds;
  }

  public ChassisSpeeds getDesiredChassisSpeeds() {
    return m_desiredChassisSpeeds;
  }

  public ChassisSpeeds getChassisSpeeds() {
    return DriveConstants.kDriveKinematics.toChassisSpeeds(getModuleStates());
  }

  public void setDesiredHeading(Rotation2d heading) {
    m_desiredHeading = heading;
  }

  /** Stops the drive. */
  public void stop() {
    runVelocity(new ChassisSpeeds());
  }

  public void setCoast() {
    for (int i = 0; i < m_modules.length; i++) {
      m_modules[i].setBrakeMode(false);
    }
  }

  public void setBrake() {
    for (int i = 0; i < m_modules.length; i++) {
      m_modules[i].setBrakeMode(true);
    }
  }

  /**
   * Stops the drive and turns the modules to an X arrangement to resist movement. The modules will
   * return to their normal orientations the next time a nonzero velocity is requested.
   */
  public void stopWithX() {
    Rotation2d[] headings = new Rotation2d[4];
    for (int i = 0; i < 4; i++) {
      headings[i] = DriveConstants.kModuleTranslations[i].getAngle();
    }
    DriveConstants.kDriveKinematics.resetHeadings(headings);
    stop();
  }

  /** Returns a command to run a quasistatic test in the specified direction. */
  public Command sysIdQuasistatic(SysIdRoutine.Direction direction) {
    return m_sysId.quasistatic(direction);
  }

  /** Returns a command to run a dynamic test in the specified direction. */
  public Command sysIdDynamic(SysIdRoutine.Direction direction) {
    return m_sysId.dynamic(direction);
  }

  /** Returns the module states (turn angles and drive velocities) for all of the modules. */
  @AutoLogOutput(key = "SwerveStates/Measured")
  private SwerveModuleState[] getModuleStates() {
    SwerveModuleState[] states = new SwerveModuleState[4];
    for (int i = 0; i < 4; i++) {
      states[i] = m_modules[i].getState();
    }
    return states;
  }

  /** Returns the module positions (turn angles and drive positions) for all of the modules. */
  private SwerveModulePosition[] getModulePositions() {
    SwerveModulePosition[] states = new SwerveModulePosition[4];
    for (int i = 0; i < 4; i++) {
      states[i] = m_modules[i].getPosition();
    }
    return states;
  }

  /** Returns the current odometry pose. */
  @AutoLogOutput(key = "Odometry/Robot")
  public Pose2d getPose() {
    return m_poseEstimator.getEstimatedPosition();
  }

  /** Returns the current odometry rotation. */
  public Rotation2d getRotation() {
    return getPose().getRotation();
  }

  /** Resets the current odometry pose. */
  public void setPose(Pose2d pose) {
    m_poseEstimator.resetPosition(m_rawGyroRotation, getModulePositions(), pose);
  }

  /**
   * Adds a vision measurement to the pose estimator.
   *
   * @param visionPose The pose of the robot as measured by the vision camera.
   * @param timestamp The timestamp of the vision measurement in seconds.
   */
  public void addVisionMeasurement(Pose2d visionPose, double timestamp, Matrix<N3, N1> stdDevs) {
    m_poseEstimator.addVisionMeasurement(visionPose, timestamp, stdDevs);
  }

  /**
   * Adds a vision measurement to the pose estimator.
   *
   * @param observation The VisionObservation object containing the vision data.
   */
  public void addVisionObservation(VisionObservation observation) {
    addVisionMeasurement(
        observation.visionPose(), observation.timestamp(), observation.standardDeviations());
  }

  public void updateProfile(DriveProfiles newProfile) {
    m_profiles.setCurrentProfile(newProfile);
  }

  public boolean headingWithinTolerance() {
    return Math.abs(m_headingController.getError()) < Units.degreesToRadians(5);
<<<<<<< HEAD
=======
  }

  public void setModuleCurrentLimits(double supplyLimit) {
    for (var module : m_modules) {
      module.setCurrentLimits(supplyLimit);
    }
>>>>>>> f8d95758
  }
}<|MERGE_RESOLUTION|>--- conflicted
+++ resolved
@@ -398,14 +398,11 @@
 
   public boolean headingWithinTolerance() {
     return Math.abs(m_headingController.getError()) < Units.degreesToRadians(5);
-<<<<<<< HEAD
-=======
   }
 
   public void setModuleCurrentLimits(double supplyLimit) {
     for (var module : m_modules) {
       module.setCurrentLimits(supplyLimit);
     }
->>>>>>> f8d95758
   }
 }