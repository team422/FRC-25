package frc.robot.subsystems.manipulator.wrist;

import com.ctre.phoenix6.StatusSignal;
import com.ctre.phoenix6.configs.CurrentLimitsConfigs;
import com.ctre.phoenix6.configs.FeedbackConfigs;
import com.ctre.phoenix6.configs.MotorOutputConfigs;
import com.ctre.phoenix6.configs.SlotConfigs;
import com.ctre.phoenix6.configs.TalonFXConfiguration;
import com.ctre.phoenix6.controls.PositionVoltage;
import com.ctre.phoenix6.hardware.TalonFX;
import com.ctre.phoenix6.signals.ConnectedMotorValue;
import com.ctre.phoenix6.signals.InvertedValue;
import com.ctre.phoenix6.signals.NeutralModeValue;
import edu.wpi.first.math.geometry.Rotation2d;
import edu.wpi.first.units.measure.Angle;
import edu.wpi.first.units.measure.AngularVelocity;
import edu.wpi.first.units.measure.Current;
import edu.wpi.first.units.measure.Temperature;
import edu.wpi.first.units.measure.Voltage;
import frc.robot.Constants.CurrentLimitConstants;
import frc.robot.Constants.ElevatorConstants;
import frc.robot.Constants.ManipulatorConstants;
import frc.robot.Constants.Ports;
<<<<<<< HEAD
=======
import org.littletonrobotics.junction.Logger;
>>>>>>> db4df91b

public class WristIOKraken implements WristIO {
  private TalonFX m_motor;
  private TalonFXConfiguration m_configs;
  private Rotation2d m_desired;
  private PositionVoltage m_voltage = new PositionVoltage(0.0).withSlot(0).withEnableFOC(true);

  private StatusSignal<Angle> m_position;
  private StatusSignal<Voltage> m_voltageSignal;
  private StatusSignal<AngularVelocity> m_velocity;
  private StatusSignal<ConnectedMotorValue> m_connected;
  private StatusSignal<Current> m_supplyCurrent;
  private StatusSignal<Current> m_statorCurrent;
  private StatusSignal<Temperature> m_temperature;

  public WristIOKraken(int port) {
    m_motor = new TalonFX(port, Ports.kMainCanivoreName);
<<<<<<< HEAD
=======
    m_motor.setPosition(Rotation2d.fromDegrees(130).getRotations());

    m_desired = new Rotation2d();
>>>>>>> db4df91b

    var currentLimits =
        new CurrentLimitsConfigs()
            .withSupplyCurrentLimitEnable(true)
            .withSupplyCurrentLimit(CurrentLimitConstants.kManipulatorWristDefaultSupplyLimit)
            .withStatorCurrentLimitEnable(true)
            .withStatorCurrentLimit(CurrentLimitConstants.kManipulatorWristDefaultStatorLimit);

    var motorOutput =
        new MotorOutputConfigs()
            .withNeutralMode(NeutralModeValue.Brake)
            .withInverted(InvertedValue.Clockwise_Positive);

    var feedback =
        new FeedbackConfigs().withSensorToMechanismRatio(ManipulatorConstants.kWristGearRatio);

    m_configs =
        new TalonFXConfiguration()
            .withCurrentLimits(currentLimits)
            .withMotorOutput(motorOutput)
            .withFeedback(feedback);

    m_motor.getConfigurator().apply(m_configs);

    m_position = m_motor.getPosition();
    m_voltageSignal = m_motor.getMotorVoltage();
    m_velocity = m_motor.getVelocity();
    m_connected = m_motor.getConnectedMotor();
    m_supplyCurrent = m_motor.getSupplyCurrent();
    m_statorCurrent = m_motor.getStatorCurrent();
    m_temperature = m_motor.getDeviceTemp();

    StatusSignal.setUpdateFrequencyForAll(
        100,
        m_position,
        m_voltageSignal,
        m_velocity,
        m_connected,
        m_supplyCurrent,
        m_statorCurrent,
        m_temperature);
  }

  @Override
  public void updateInputs(WristInputs inputs) {
    inputs.atSetpoint =
        Math.abs(m_motor.getPosition().getValueAsDouble() - m_desired.getDegrees())
            < ElevatorConstants.kHeightTolerance;
    inputs.connected = m_connected.getValue() != ConnectedMotorValue.Unknown;
    inputs.desired = m_desired.getDegrees();
    Logger.recordOutput("Elevator/here", m_desired.getDegrees());
    inputs.position = Rotation2d.fromRotations(m_position.getValueAsDouble()).getDegrees();
    inputs.statorCurrent = m_statorCurrent.getValueAsDouble();
    inputs.supplyCurrent = m_supplyCurrent.getValueAsDouble();
    inputs.temperature = m_temperature.getValueAsDouble();
    inputs.velocity = m_velocity.getValueAsDouble();
    inputs.voltage = m_voltageSignal.getValueAsDouble();
  }

  @Override
  public void setAngle(Rotation2d angle) {
    Logger.recordOutput("Elevator/nikhil", angle.getDegrees());
    Logger.recordOutput("Elevator/kill", m_desired.getDegrees());
    this.m_desired = angle;
    Logger.recordOutput("Elevator/hate", angle.getDegrees());
    Logger.recordOutput("Elevator/curr", m_desired.getDegrees());
    m_motor.setControl(m_voltage.withPosition(angle.getRotations()));
  }

  @Override
  public void setPIDFF(int slot, double p, double i, double d, double kS) {
    var config = new SlotConfigs().withKP(p).withKI(i).withKD(d).withKS(kS);
    config.SlotNumber = 0;

    m_motor.getConfigurator().apply(config);
  }
}<|MERGE_RESOLUTION|>--- conflicted
+++ resolved
@@ -21,10 +21,7 @@
 import frc.robot.Constants.ElevatorConstants;
 import frc.robot.Constants.ManipulatorConstants;
 import frc.robot.Constants.Ports;
-<<<<<<< HEAD
-=======
 import org.littletonrobotics.junction.Logger;
->>>>>>> db4df91b
 
 public class WristIOKraken implements WristIO {
   private TalonFX m_motor;
@@ -42,12 +39,9 @@
 
   public WristIOKraken(int port) {
     m_motor = new TalonFX(port, Ports.kMainCanivoreName);
-<<<<<<< HEAD
-=======
     m_motor.setPosition(Rotation2d.fromDegrees(130).getRotations());
 
     m_desired = new Rotation2d();
->>>>>>> db4df91b
 
     var currentLimits =
         new CurrentLimitsConfigs()
